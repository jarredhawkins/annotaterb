<<<<<<< HEAD
require 'rubygems'
require 'rake/dsl_definition'
=======
>>>>>>> 280a9e56
require 'rake'

# want other tests/tasks run by default? Add them to the list
task :default => [:spec]

<<<<<<< HEAD
require 'jeweler'
Jeweler::Tasks.new do |gem|
  gem.name = "annotate"
  gem.summary = "Annotates Rails models, routes, fixtures, and others based on the database schema."
  gem.description = "When run, inserts table descriptions from db.schema into a comment block of relevant source code."
  gem.email = ["alex@stinky.com", 'ctran@pragmaquest.com', "x@nofxx.com", "turadg@aleahmad.net"]
  gem.homepage = "http://github.com/ctran/annotate_models"
  gem.authors = ['Cuong Tran', "Alex Chaffee", "Marcos Piccinini", "Turadg Aleahmad"]

  gem.rubyforge_project = "annotate"

  gem.test_files =  `git ls-files -- {spec,features}/*`.split("\n")
  gem.executables = `git ls-files -- bin/*`.split("\n").map{ |f| File.basename(f) }
  gem.require_path = 'lib'
  
  # note that Jeweler automatically reads the version from VERSION.yml
  # gem is a Gem::Specification... see http://www.rubygems.org/read/chapter/20 for additional settings
=======
begin
  require 'jeweler'
  Jeweler::Tasks.new do |gem|
    gem.name = "annotate"
    gem.executables = "annotate"
    gem.summary = "Annotates Rails Models, routes, fixtures, and others based on the database schema."
    gem.description = gem.summary
    gem.email = ["alex@stinky.com", 'ctran@pragmaquest.com', "x@nofxx.com"]
    gem.homepage = "http://github.com/ctran/annotate"
    gem.authors = ['Cuong Tran', "Alex Chaffee", "Marcos Piccinini"]
    gem.files =  FileList["[A-Z]*.*", "{bin,lib,tasks,spec}/**/*"]
    gem.rubyforge_project = "annotate"

    # note that Jeweler automatically reads the version from VERSION.yml
    # gem is a Gem::Specification... see http://www.rubygems.org/read/chapter/20 for additional settings
  end

  Jeweler::RubyforgeTasks.new do |rubyforge|
    rubyforge.doc_task = "rdoc"
  end

rescue LoadError
  puts "Jeweler (or a dependency) not available. Install it with: sudo gem install jeweler"
>>>>>>> 280a9e56
end

Jeweler::GemcutterTasks.new  


require "rspec/core/rake_task" # RSpec 2.0
RSpec::Core::RakeTask.new(:spec) do |t|
  t.pattern = ['spec/*_spec.rb', 'spec/**/*_spec.rb']
end

# FIXME not working yet
RSpec::Core::RakeTask.new(:rcov) do |t|
  t.pattern = 'spec/**/*_spec.rb'
  t.rcov = true
end

# FIXME warns "already initialized constant Task"
# FIXME throws "uninitialized constant RDoc::VISIBILITIES"
# require 'rdoc/task'
# RDoc::Task.new do |rdoc|
#   rdoc.main = "README.rdoc"
#   rdoc.rdoc_files.include("README.rdoc", "lib/**/*.rb")
#   # require 'lib/annotate'
#   # rdoc.title = "annotate #{Annotate.version}"
# end<|MERGE_RESOLUTION|>--- conflicted
+++ resolved
@@ -1,14 +1,10 @@
-<<<<<<< HEAD
 require 'rubygems'
 require 'rake/dsl_definition'
-=======
->>>>>>> 280a9e56
 require 'rake'
 
 # want other tests/tasks run by default? Add them to the list
 task :default => [:spec]
 
-<<<<<<< HEAD
 require 'jeweler'
 Jeweler::Tasks.new do |gem|
   gem.name = "annotate"
@@ -26,31 +22,6 @@
   
   # note that Jeweler automatically reads the version from VERSION.yml
   # gem is a Gem::Specification... see http://www.rubygems.org/read/chapter/20 for additional settings
-=======
-begin
-  require 'jeweler'
-  Jeweler::Tasks.new do |gem|
-    gem.name = "annotate"
-    gem.executables = "annotate"
-    gem.summary = "Annotates Rails Models, routes, fixtures, and others based on the database schema."
-    gem.description = gem.summary
-    gem.email = ["alex@stinky.com", 'ctran@pragmaquest.com', "x@nofxx.com"]
-    gem.homepage = "http://github.com/ctran/annotate"
-    gem.authors = ['Cuong Tran', "Alex Chaffee", "Marcos Piccinini"]
-    gem.files =  FileList["[A-Z]*.*", "{bin,lib,tasks,spec}/**/*"]
-    gem.rubyforge_project = "annotate"
-
-    # note that Jeweler automatically reads the version from VERSION.yml
-    # gem is a Gem::Specification... see http://www.rubygems.org/read/chapter/20 for additional settings
-  end
-
-  Jeweler::RubyforgeTasks.new do |rubyforge|
-    rubyforge.doc_task = "rdoc"
-  end
-
-rescue LoadError
-  puts "Jeweler (or a dependency) not available. Install it with: sudo gem install jeweler"
->>>>>>> 280a9e56
 end
 
 Jeweler::GemcutterTasks.new  
@@ -59,12 +30,6 @@
 require "rspec/core/rake_task" # RSpec 2.0
 RSpec::Core::RakeTask.new(:spec) do |t|
   t.pattern = ['spec/*_spec.rb', 'spec/**/*_spec.rb']
-end
-
-# FIXME not working yet
-RSpec::Core::RakeTask.new(:rcov) do |t|
-  t.pattern = 'spec/**/*_spec.rb'
-  t.rcov = true
 end
 
 # FIXME warns "already initialized constant Task"
