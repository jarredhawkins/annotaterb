--- conflicted
+++ resolved
@@ -1,17 +1,31 @@
 require 'rubygems'
 require 'rake'
+require 'lib/annotate'
+
+# want other tests/tasks run by default? Add them to the list
+task :default => [:spec]
 
 begin
   require 'jeweler'
   Jeweler::Tasks.new do |gem|
     gem.name = "annotate"
-    gem.summary = "Annotates Rails Models, routes, and others"
-    gem.email = "x@nofxx.com"
-    gem.homepage = "http://github.com/nofxx/annotate"
-    gem.authors = ['Cuong Tran',"Marcos Piccinini"]
+    gem.executables = "annotate"
+    gem.summary = "Annotates Rails Models, routes, fixtures, and others based on the database schema."
+    gem.description = gem.summary
+    gem.email = ["alex@stinky.com", 'ctran@pragmaquest.com', "x@nofxx.com"]
+    gem.homepage = "http://github.com/ctran/annotate"
+    gem.authors = ['Cuong Tran', "Alex Chaffee", "Marcos Piccinini"]
+    gem.files =  FileList["[A-Z]*.*", "{bin,lib,tasks,spec}/**/*"]
+    gem.rubyforge_project = "annotate"
+    
+    # note that Jeweler automatically reads the version from VERSION.yml
     # gem is a Gem::Specification... see http://www.rubygems.org/read/chapter/20 for additional settings
   end
-
+  
+  Jeweler::RubyforgeTasks.new do |rubyforge|
+    rubyforge.doc_task = "rdoc"
+  end
+  
 rescue LoadError
   puts "Jeweler (or a dependency) not available. Install it with: sudo gem install jeweler"
 end
@@ -28,25 +42,10 @@
   spec.rcov = true
 end
 
-<<<<<<< HEAD
-# TODO - want other tests/tasks run by default? Add them to the list
-task :default => [:spec, :features]
-=======
-
-task :default => :spec
-
 require 'rake/rdoctask'
 Rake::RDocTask.new do |rdoc|
-  if File.exist?('VERSION.yml')
-    config = YAML.load(File.read('VERSION.yml'))
-    version = "#{config[:major]}.#{config[:minor]}.#{config[:patch]}"
-  else
-    version = ""
-  end
-
   rdoc.rdoc_dir = 'rdoc'
-  rdoc.title = "annotate #{version}"
+  rdoc.title = "annotate #{Annotate.version}"
   rdoc.rdoc_files.include('README*')
   rdoc.rdoc_files.include('lib/**/*.rb')
-end
->>>>>>> ffceca9b
+end