begin
  require 'rspec'
rescue LoadError
  require 'rubygems'
<<<<<<< HEAD
  gem 'rspec-core'
=======
  gem 'rspec'
>>>>>>> 2f6dbdc0
  require 'rspec'
end

require "wrong/adapters/rspec"

$:.unshift(File.dirname(__FILE__) + '/../lib')
require 'active_support'
require 'active_support/core_ext/string/inflections'
require 'annotate'<|MERGE_RESOLUTION|>--- conflicted
+++ resolved
@@ -2,11 +2,7 @@
   require 'rspec'
 rescue LoadError
   require 'rubygems'
-<<<<<<< HEAD
   gem 'rspec-core'
-=======
-  gem 'rspec'
->>>>>>> 2f6dbdc0
   require 'rspec'
 end
 
