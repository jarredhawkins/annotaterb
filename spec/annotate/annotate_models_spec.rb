#encoding: utf-8
require File.dirname(__FILE__) + '/../spec_helper.rb'
require 'annotate/annotate_models'
<<<<<<< HEAD
require 'rubygems'
require 'active_support'

describe AnnotateModels do
  
  before(:all) do
    require "tmpdir"
    @dir = Dir.tmpdir + "/#{Time.now.to_i}" + "/annotate_models"
    FileUtils.mkdir_p(@dir)
    AnnotateModels.model_dir = @dir
  end
  
  module ::ActiveRecord
     class Base
     end
   end
   
   def create(file, body="hi")
     File.open(@dir + '/' + file, "w") do |f|
       f.puts(body)
     end
     @dir + '/' + file
   end
   
  def mock_klass(stubs={})
     mock("Klass", stubs)
  end

  def mock_column(stubs={})
     mock("Column", stubs)
=======
require 'active_support'
require 'fakefs/spec_helpers'

describe AnnotateModels do
  include FakeFS::SpecHelpers

  def mock_class(table_name, primary_key, columns)
    options = {
      :connection   => mock("Conn", :indexes => []),
      :table_name   => table_name,
      :primary_key  => primary_key.to_s,
      :column_names => columns.map { |col| col.name.to_s },
      :columns      => columns
    }

    mock("An ActiveRecord class", options)
  end

  def mock_column(name, type, options={})
    default_options = {
      :limit   => nil,
      :null    => false,
      :default => nil
    }

    stubs = default_options.dup
    stubs.merge!(options)
    stubs.merge!(:name => name, :type => type)

    mock("Column", stubs)
>>>>>>> 1dff6966
  end

  it { AnnotateModels.quote(nil).should eql("NULL") }
  it { AnnotateModels.quote(true).should eql("TRUE") }
  it { AnnotateModels.quote(false).should eql("FALSE") }
  it { AnnotateModels.quote(25).should eql("25") }
  it { AnnotateModels.quote(25.6).should eql("25.6") }
  it { AnnotateModels.quote(1e-20).should eql("1.0e-20") }
  
  describe "schema info" do

<<<<<<< HEAD
    before(:each) do
@schema_info =  <<-EOS
=======
  it "should get schema info" do
    klass = mock_class(:users, :id, [
      mock_column(:id, :integer),
      mock_column(:name, :string, :limit => 50)
    ])

    AnnotateModels.get_schema_info(klass, "Schema Info").should eql(<<-EOS)
>>>>>>> 1dff6966
# Schema Info
#
# Table name: users
#
#  id   :integer         not null, primary key
#  name :string(50)      not null
#

EOS

        @user_file = create('user.rb', <<-EOS)
class User < ActiveRecord::Base
end
        EOS
      @mock = mock_klass(
        :connection => mock("Conn", :indexes => []),
        :table_name => "users",
        :primary_key => "id",
        :column_names => ["id","name"],
        :columns => [
          mock_column(:type => "integer", :default => nil, :null => false, :name => "id", :limit => nil),
          mock_column(:type => "string", :default => nil, :null => false, :name => "name", :limit => 50)
        ])
    end
 
    it "should get schema info" do
      AnnotateModels.get_schema_info(@mock , "Schema Info").should eql(@schema_info)
    end
  
    it "should write the schema before (default)" do
      ARGV.stub!(:dup).and_return []
      AnnotateModels.stub!(:get_schema_info).and_return @schema_info
      AnnotateModels.do_annotations
      File.read(@user_file).should eql(<<-EOF)
# Schema Info
#
# Table name: users
#
#  id   :integer         not null, primary key
#  name :string(50)      not null
#

class User < ActiveRecord::Base
end
EOF
          
   end
   
   it "should write the schema after" do
     ARGV.stub!(:dup).and_return []
     AnnotateModels.stub!(:get_schema_info).and_return @schema_info
     AnnotateModels.do_annotations(:position => :after)
     File.read(@user_file).should eql(<<-EOF)
class User < ActiveRecord::Base
end

# Schema Info
#
# Table name: users
#
#  id   :integer         not null, primary key
#  name :string(50)      not null
#

EOF

      end
 end
 
  describe "#get_model_class" do
 
     before :all do     
      create('foo.rb', <<-EOS)
        class Foo < ActiveRecord::Base
        end
      EOS
      create('foo_with_macro.rb', <<-EOS)
        class FooWithMacro < ActiveRecord::Base
          acts_as_awesome :yah
        end
      EOS
      create('foo_with_utf8.rb', <<-EOS)
        #encoding: utf-8
        class FooWithUtf8 < ActiveRecord::Base
          UTF8STRINGS = %w[résumé façon âge]
        end
      EOS
    end
    
    it "should work" do
      klass = AnnotateModels.get_model_class("foo.rb")
      klass.name.should == "Foo"
    end
    
    it "should not care about unknown macros" do
      klass = AnnotateModels.get_model_class("foo_with_macro.rb")
      klass.name.should == "FooWithMacro"
    end
    
    it "should not complain of invalid multibyte char (USASCII)" do
      klass = AnnotateModels.get_model_class("foo_with_utf8.rb")
      klass.name.should == "FooWithUtf8"      
    end
  end

  describe "#remove_annotation_of_file" do
    def create(file, body="hi")
      File.open(@dir + '/' + file, "w") do |f|
        f.puts(body)
      end
    end
    def content(file)
      File.read(@dir + '/' + file)
    end

    before :all do
      require "tmpdir"
      @dir = Dir.tmpdir + "/#{Time.now.to_i}" + "/annotate_models"
      FileUtils.mkdir_p(@dir)
      create("before.rb", <<-EOS)
# == Schema Information
#
# Table name: foo
#
#  id                  :integer         not null, primary key
#  created_at          :datetime
#  updated_at          :datetime
#

class Foo < ActiveRecord::Base
end
      EOS
      create("after.rb", <<-EOS)
class Foo < ActiveRecord::Base
end

# == Schema Information
#
# Table name: foo
#
#  id                  :integer         not null, primary key
#  created_at          :datetime
#  updated_at          :datetime
#

      EOS
    end
    it "should remove before annotate" do
      AnnotateModels.remove_annotation_of_file(@dir + '/' + "before.rb")
      content("before.rb").should == <<-EOS
class Foo < ActiveRecord::Base
end
      EOS
    end
    it "should remove after annotate" do
      AnnotateModels.remove_annotation_of_file(@dir + '/' + "after.rb")
      content("after.rb").should == <<-EOS
class Foo < ActiveRecord::Base
end
      EOS
    end
  end

  describe "annotating a file" do
    before do
      @file_name = "user.rb"
      @file_content = "class User < ActiveRecord::Base; end"
      @klass = mock_class(:users, :id, [
        mock_column(:id, :integer),
        mock_column(:name, :string, :limit => 50)
      ])
    end

    def write_file
      File.open("user.rb", "w") do |f|
        f << @file_content
      end
    end

    it "should annotate the file before the model if position == 'before'" do
      write_file
      schema_info = AnnotateModels.get_schema_info(@klass, "Schema Info")

      AnnotateModels.annotate_one_file("user.rb", schema_info, {:position => "before"})

      File.read("user.rb").should == "#{schema_info}#{@file_content}\n"
    end

    it "should annotate before if given :position => :before" do
      write_file
      schema_info = AnnotateModels.get_schema_info(@klass, "Schema Info")

      AnnotateModels.annotate_one_file(@file_name, schema_info, {:position => :before})

      File.read("user.rb").should == "#{schema_info}#{@file_content}\n"
    end
  end
end<|MERGE_RESOLUTION|>--- conflicted
+++ resolved
@@ -1,11 +1,11 @@
 #encoding: utf-8
 require File.dirname(__FILE__) + '/../spec_helper.rb'
 require 'annotate/annotate_models'
-<<<<<<< HEAD
-require 'rubygems'
 require 'active_support'
+require 'fakefs/spec_helpers'
 
 describe AnnotateModels do
+  include FakeFS::SpecHelpers
   
   before(:all) do
     require "tmpdir"
@@ -15,30 +15,17 @@
   end
   
   module ::ActiveRecord
-     class Base
-     end
-   end
-   
-   def create(file, body="hi")
-     File.open(@dir + '/' + file, "w") do |f|
-       f.puts(body)
-     end
-     @dir + '/' + file
-   end
-   
-  def mock_klass(stubs={})
-     mock("Klass", stubs)
-  end
-
-  def mock_column(stubs={})
-     mock("Column", stubs)
-=======
-require 'active_support'
-require 'fakefs/spec_helpers'
-
-describe AnnotateModels do
-  include FakeFS::SpecHelpers
-
+    class Base
+    end
+  end
+  
+  def create(file, body="hi")
+    File.open(@dir + '/' + file, "w") do |f|
+      f.puts(body)
+    end
+    @dir + '/' + file
+  end
+  
   def mock_class(table_name, primary_key, columns)
     options = {
       :connection   => mock("Conn", :indexes => []),
@@ -63,7 +50,6 @@
     stubs.merge!(:name => name, :type => type)
 
     mock("Column", stubs)
->>>>>>> 1dff6966
   end
 
   it { AnnotateModels.quote(nil).should eql("NULL") }
@@ -73,20 +59,13 @@
   it { AnnotateModels.quote(25.6).should eql("25.6") }
   it { AnnotateModels.quote(1e-20).should eql("1.0e-20") }
   
-  describe "schema info" do
-
-<<<<<<< HEAD
-    before(:each) do
-@schema_info =  <<-EOS
-=======
   it "should get schema info" do
     klass = mock_class(:users, :id, [
-      mock_column(:id, :integer),
-      mock_column(:name, :string, :limit => 50)
-    ])
+                                     mock_column(:id, :integer),
+                                     mock_column(:name, :string, :limit => 50)
+                                    ])
 
     AnnotateModels.get_schema_info(klass, "Schema Info").should eql(<<-EOS)
->>>>>>> 1dff6966
 # Schema Info
 #
 # Table name: users
@@ -96,69 +75,11 @@
 #
 
 EOS
-
-        @user_file = create('user.rb', <<-EOS)
-class User < ActiveRecord::Base
-end
-        EOS
-      @mock = mock_klass(
-        :connection => mock("Conn", :indexes => []),
-        :table_name => "users",
-        :primary_key => "id",
-        :column_names => ["id","name"],
-        :columns => [
-          mock_column(:type => "integer", :default => nil, :null => false, :name => "id", :limit => nil),
-          mock_column(:type => "string", :default => nil, :null => false, :name => "name", :limit => 50)
-        ])
-    end
- 
-    it "should get schema info" do
-      AnnotateModels.get_schema_info(@mock , "Schema Info").should eql(@schema_info)
-    end
-  
-    it "should write the schema before (default)" do
-      ARGV.stub!(:dup).and_return []
-      AnnotateModels.stub!(:get_schema_info).and_return @schema_info
-      AnnotateModels.do_annotations
-      File.read(@user_file).should eql(<<-EOF)
-# Schema Info
-#
-# Table name: users
-#
-#  id   :integer         not null, primary key
-#  name :string(50)      not null
-#
-
-class User < ActiveRecord::Base
-end
-EOF
-          
-   end
-   
-   it "should write the schema after" do
-     ARGV.stub!(:dup).and_return []
-     AnnotateModels.stub!(:get_schema_info).and_return @schema_info
-     AnnotateModels.do_annotations(:position => :after)
-     File.read(@user_file).should eql(<<-EOF)
-class User < ActiveRecord::Base
-end
-
-# Schema Info
-#
-# Table name: users
-#
-#  id   :integer         not null, primary key
-#  name :string(50)      not null
-#
-
-EOF
-
-      end
- end
- 
+  end
+  
   describe "#get_model_class" do
- 
-     before :all do     
+    
+    before :all do     
       create('foo.rb', <<-EOS)
         class Foo < ActiveRecord::Base
         end
@@ -194,18 +115,16 @@
 
   describe "#remove_annotation_of_file" do
     def create(file, body="hi")
-      File.open(@dir + '/' + file, "w") do |f|
+      File.open(file, "w") do |f|
         f.puts(body)
       end
     end
+
     def content(file)
-      File.read(@dir + '/' + file)
-    end
-
-    before :all do
-      require "tmpdir"
-      @dir = Dir.tmpdir + "/#{Time.now.to_i}" + "/annotate_models"
-      FileUtils.mkdir_p(@dir)
+      File.read(file)
+    end
+
+    it "should remove before annotate" do
       create("before.rb", <<-EOS)
 # == Schema Information
 #
@@ -219,6 +138,16 @@
 class Foo < ActiveRecord::Base
 end
       EOS
+
+      AnnotateModels.remove_annotation_of_file("before.rb")
+
+      content("before.rb").should == <<-EOS
+class Foo < ActiveRecord::Base
+end
+      EOS
+    end
+
+    it "should remove after annotate" do
       create("after.rb", <<-EOS)
 class Foo < ActiveRecord::Base
 end
@@ -233,16 +162,9 @@
 #
 
       EOS
-    end
-    it "should remove before annotate" do
-      AnnotateModels.remove_annotation_of_file(@dir + '/' + "before.rb")
-      content("before.rb").should == <<-EOS
-class Foo < ActiveRecord::Base
-end
-      EOS
-    end
-    it "should remove after annotate" do
-      AnnotateModels.remove_annotation_of_file(@dir + '/' + "after.rb")
+
+      AnnotateModels.remove_annotation_of_file("after.rb")
+
       content("after.rb").should == <<-EOS
 class Foo < ActiveRecord::Base
 end
@@ -255,9 +177,9 @@
       @file_name = "user.rb"
       @file_content = "class User < ActiveRecord::Base; end"
       @klass = mock_class(:users, :id, [
-        mock_column(:id, :integer),
-        mock_column(:name, :string, :limit => 50)
-      ])
+                                        mock_column(:id, :integer),
+                                        mock_column(:name, :string, :limit => 50)
+                                       ])
     end
 
     def write_file
@@ -270,7 +192,7 @@
       write_file
       schema_info = AnnotateModels.get_schema_info(@klass, "Schema Info")
 
-      AnnotateModels.annotate_one_file("user.rb", schema_info, {:position => "before"})
+      AnnotateModels.annotate_one_file("user.rb", schema_info, :position => "before")
 
       File.read("user.rb").should == "#{schema_info}#{@file_content}\n"
     end
@@ -279,7 +201,7 @@
       write_file
       schema_info = AnnotateModels.get_schema_info(@klass, "Schema Info")
 
-      AnnotateModels.annotate_one_file(@file_name, schema_info, {:position => :before})
+      AnnotateModels.annotate_one_file(@file_name, schema_info, :position => :before)
 
       File.read("user.rb").should == "#{schema_info}#{@file_content}\n"
     end
