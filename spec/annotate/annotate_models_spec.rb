--- conflicted
+++ resolved
@@ -138,17 +138,25 @@
           acts_as_awesome :yah
         end
       EOS
-<<<<<<< HEAD
+      check_class_name 'foo_with_macro.rb', 'FooWithMacro'
+    end
+    
+    it "should not care about known macros" do
       create('foo_with_known_macro.rb', <<-EOS)
         class FooWithKnownMacro < ActiveRecord::Base
           has_many :yah
         end
       EOS
+      check_class_name 'foo_with_known_macro.rb', 'FooWithKnownMacro'
+    end
+
+    it "should work with class names with ALL CAPS segments" do
       create('foo_with_capitals.rb', <<-EOS)
         class FooWithCAPITALS < ActiveRecord::Base
           acts_as_awesome :yah
-=======
-      check_class_name 'foo_with_macro.rb', 'FooWithMacro'
+          end
+        EOS
+      check_class_name 'foo_with_capitals.rb', 'FooWithCAPITALS'
     end
 
     it "should not complain of invalid multibyte char (USASCII)" do
@@ -156,36 +164,11 @@
         #encoding: utf-8
         class FooWithUtf8 < ActiveRecord::Base
           UTF8STRINGS = %w[résumé façon âge]
->>>>>>> b7735703
         end
       EOS
       check_class_name 'foo_with_utf8.rb', 'FooWithUtf8'
     end
 
-<<<<<<< HEAD
-    it "should work" do
-      klass = AnnotateModels.get_model_class("foo.rb")
-      klass.name.should == "Foo"
-    end
-
-    it "should not care about unknown macros" do
-      capturing(:stderr) do
-        klass = AnnotateModels.get_model_class("foo_with_macro.rb")
-        klass.name.should == "FooWithMacro"
-      end.should include("undefined method `acts_as_awesome'")
-    end
-
-    it "should allow known macros" do
-      capturing(:stderr) do
-        klass = AnnotateModels.get_model_class("foo_with_known_macro.rb")
-        klass.name.should == "FooWithKnownMacro"
-      end.should == ""
-    end
-
-    pending it "should find models with non standard capitalization" do
-      klass = AnnotateModels.get_model_class("foo_with_capitals.rb")
-      klass.name.should == "FooWithCAPITALS"
-=======
     it "should find models inside modules with non standard capitalization" do
       create 'bar/foo_inside_capitals_bar.rb', <<-EOS
         module BAR
@@ -221,7 +204,6 @@
       capturing(:stderr) do
         check_class_name 'foo_with_known_macro.rb', 'FooWithKnownMacro'
       end.should == ""
->>>>>>> b7735703
     end
 
   end
