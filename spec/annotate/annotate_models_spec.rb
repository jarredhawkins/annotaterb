#encoding: utf-8
require File.dirname(__FILE__) + '/../spec_helper.rb'
require 'annotate/annotate_models'
<<<<<<< HEAD
require 'annotate/active_record_patch'
require 'rubygems'
require 'active_support'
=======
require 'active_support'
require 'fakefs/spec_helpers'
require 'tmpdir'
>>>>>>> 280a9e56

describe AnnotateModels do
  include FakeFS::SpecHelpers

  def mock_class(table_name, primary_key, columns)
    options = {
      :connection   => mock("Conn", :indexes => []),
      :table_name   => table_name,
      :primary_key  => primary_key.to_s,
      :column_names => columns.map { |col| col.name.to_s },
      :columns      => columns
    }

    mock("An ActiveRecord class", options)
  end

  def mock_column(name, type, options={})
    default_options = {
      :limit   => nil,
      :null    => false,
      :default => nil
    }

    stubs = default_options.dup
    stubs.merge!(options)
    stubs.merge!(:name => name, :type => type)

    mock("Column", stubs)
  end

  it { AnnotateModels.quote(nil).should eql("NULL") }
  it { AnnotateModels.quote(true).should eql("TRUE") }
  it { AnnotateModels.quote(false).should eql("FALSE") }
  it { AnnotateModels.quote(25).should eql("25") }
  it { AnnotateModels.quote(25.6).should eql("25.6") }
  it { AnnotateModels.quote(1e-20).should eql("1.0e-20") }

  it "should get schema info" do
    klass = mock_class(:users, :id, [
                                     mock_column(:id, :integer),
                                     mock_column(:name, :string, :limit => 50)
                                    ])

    AnnotateModels.get_schema_info(klass, "Schema Info").should eql(<<-EOS)
# Schema Info
#
# Table name: users
#
#  id   :integer         not null, primary key
#  name :string(50)      not null
#

EOS
  end

  it "should get schema info as RDoc" do
    klass = mock_class(:users, :id, [
                                     mock_column(:id, :integer),
                                     mock_column(:name, :string, :limit => 50)
                                    ])
    ENV.stub!(:[]).with('format_rdoc').and_return(true)
    AnnotateModels.get_schema_info(klass, AnnotateModels::PREFIX).should eql(<<-EOS)
# #{AnnotateModels::PREFIX}
#
# Table name: users
#
# *id*::   <tt>integer, not null, primary key</tt>
# *name*:: <tt>string(50), not null</tt>
#--
# #{AnnotateModels::END_MARK}
#++

EOS
  end

  describe "#get_model_class" do
<<<<<<< HEAD
    require "tmpdir"

    module ::ActiveRecord
      class Base
      end
    end

    def create(file, body="hi")
      file_path = File.join(AnnotateModels.model_dir, file)
      FileUtils.mkdir_p(File.dirname(file_path))

      File.open(file_path, "w") do |f|
=======

    def create(file, body="hi")
      path = @dir + '/' + file
      File.open(path, "w") do |f|
>>>>>>> 280a9e56
        f.puts(body)
      end
      path
    end

<<<<<<< HEAD
    def check_class_name(file, class_name)
      klass = AnnotateModels.get_model_class(file)

      klass.should_not == nil
      klass.name.should == class_name
    end

    before :each do
      AnnotateModels.model_dir = Dir.mktmpdir 'annotate_models'
    end

    it "should work" do
      create 'foo.rb', <<-EOS
=======
    before :all do
      @dir = File.join Dir.tmpdir, "annotate_models"
      FileUtils.mkdir_p(@dir)
      AnnotateModels.model_dir = @dir

      create('foo.rb', <<-EOS)
>>>>>>> 280a9e56
        class Foo < ActiveRecord::Base
        end
      EOS
      check_class_name 'foo.rb', 'Foo'
    end

    it "should not care about unknown macros" do
      create 'foo_with_macro.rb', <<-EOS
        class FooWithMacro < ActiveRecord::Base
          acts_as_awesome :yah
        end
      EOS
<<<<<<< HEAD
      check_class_name 'foo_with_macro.rb', 'FooWithMacro'
    end

    it "should find models with non standard capitalization" do
      create 'foo_with_capitals.rb', <<-EOS
        class FooWithCAPITALS < ActiveRecord::Base
        end
      EOS
      check_class_name 'foo_with_capitals.rb', 'FooWithCAPITALS'
    end

    it "should find models inside modules" do
      create 'bar/foo_inside_bar.rb', <<-EOS
        module Bar
          class FooInsideBar < ActiveRecord::Base
          end
        end
      EOS
      check_class_name 'bar/foo_inside_bar.rb', 'Bar::FooInsideBar'
    end

    it "should find models inside modules with non standard capitalization" do
      create 'bar/foo_inside_capitals_bar.rb', <<-EOS
        module BAR
          class FooInsideCapitalsBAR < ActiveRecord::Base
          end
        end
      EOS
      check_class_name 'bar/foo_inside_capitals_bar.rb', 'BAR::FooInsideCapitalsBAR'
    end

    it "should find non-namespaced models inside subdirectories" do
      create 'bar/non_namespaced_foo_inside_bar.rb', <<-EOS
        class NonNamespacedFooInsideBar < ActiveRecord::Base
        end
      EOS
      check_class_name 'bar/non_namespaced_foo_inside_bar.rb', 'NonNamespacedFooInsideBar'
    end

    it "should find non-namespaced models with non standard capitalization inside subdirectories" do
      create 'bar/non_namespaced_foo_with_capitals_inside_bar.rb', <<-EOS
        class NonNamespacedFooWithCapitalsInsideBar < ActiveRecord::Base
        end
      EOS
      check_class_name 'bar/non_namespaced_foo_with_capitals_inside_bar.rb', 'NonNamespacedFooWithCapitalsInsideBar'
    end

    it "should not get confused by existing annotations on a model when the schema changes" do
      create 'foo.rb', <<-EOS
class Foo < ActiveRecord::Base
end
# == Schema Information
#
# Table name: users
#
#  id   :integer(4)      not null, primary key
#  name :string
#
# Indexes
#
#  index_users_on_name  (name) UNIQUE
#

EOS

      info_block = <<-EOS
# == Schema Information
#
# Table name: users
#
#  id   :integer(4)      not null, primary key
#  name :string
#  new  :string
#
# Indexes
#
#  index_users_on_name  (name) UNIQUE
#

EOS
      fname = File.join(AnnotateModels.model_dir, 'foo.rb')

      AnnotateModels.annotate_one_file(fname, info_block).should be_true

      File.read(fname).should == <<-EOS
class Foo < ActiveRecord::Base
end
# == Schema Information
#
# Table name: users
#
#  id   :integer(4)      not null, primary key
#  name :string
#  new  :string
#
# Indexes
#
#  index_users_on_name  (name) UNIQUE
#

EOS
=======
      create('foo_with_utf8.rb', <<-EOS)
        #encoding: utf-8
        class FooWithUtf8 < ActiveRecord::Base
          UTF8STRINGS = %w[résumé façon âge]
        end
      EOS
    end

    it "should work" do
      klass = AnnotateModels.get_model_class("foo.rb")
      klass.name.should == "Foo"
    end

    it "should not care about unknown macros" do
      klass = AnnotateModels.get_model_class("foo_with_macro.rb")
      klass.name.should == "FooWithMacro"
    end

    it "should not complain of invalid multibyte char (USASCII)" do
      klass = AnnotateModels.get_model_class("foo_with_utf8.rb")
      klass.name.should == "FooWithUtf8"
    end
  end

  describe "#remove_annotation_of_file" do
    def create(file, body="hi")
      File.open(file, "w") do |f|
        f.puts(body)
      end
    end

    def content(file)
      File.read(file)
    end

    it "should remove before annotate" do
      create("before.rb", <<-EOS)
# == Schema Information
#
# Table name: foo
#
#  id                  :integer         not null, primary key
#  created_at          :datetime
#  updated_at          :datetime
#

class Foo < ActiveRecord::Base
end
      EOS

      AnnotateModels.remove_annotation_of_file("before.rb")

      content("before.rb").should == <<-EOS
class Foo < ActiveRecord::Base
end
      EOS
    end

    it "should remove after annotate" do
      create("after.rb", <<-EOS)
class Foo < ActiveRecord::Base
end

# == Schema Information
#
# Table name: foo
#
#  id                  :integer         not null, primary key
#  created_at          :datetime
#  updated_at          :datetime
#

      EOS

      AnnotateModels.remove_annotation_of_file("after.rb")

      content("after.rb").should == <<-EOS
class Foo < ActiveRecord::Base
end
      EOS
    end
  end

  describe "annotating a file" do
    before do
      @file_name    = "user.rb"
      @file_content = <<-EOS
class User < ActiveRecord::Base
end
      EOS
      File.open(@file_name, "wb") { |f| f.write @file_content }
      @klass = mock_class(:users, :id, [
                                        mock_column(:id, :integer),
                                        mock_column(:name, :string, :limit => 50)
                                       ])
      @schema_info = AnnotateModels.get_schema_info(@klass, "== Schema Info")
    end

    it "should annotate the file before the model if position == 'before'" do
      AnnotateModels.annotate_one_file(@file_name, @schema_info, :position => "before")
      File.read(@file_name).should == "#{@schema_info}#{@file_content}"
    end

    it "should annotate before if given :position => :before" do
      AnnotateModels.annotate_one_file(@file_name, @schema_info, :position => :before)
      File.read(@file_name).should == "#{@schema_info}#{@file_content}"
    end

    it "should annotate before if given :position => :after" do
      AnnotateModels.annotate_one_file(@file_name, @schema_info, :position => :after)
      File.read(@file_name).should == "#{@file_content}\n#{@schema_info}"
    end

    it "should update annotate position" do
      AnnotateModels.annotate_one_file(@file_name, @schema_info, :position => :before)

      another_schema_info = AnnotateModels.get_schema_info(mock_class(:users, :id, [mock_column(:id, :integer),]),
                                                           "== Schema Info")

      AnnotateModels.annotate_one_file(@file_name, another_schema_info, :position => :after)

      File.read(@file_name).should == "#{@file_content}\n#{another_schema_info}"
>>>>>>> 280a9e56
    end
  end
end<|MERGE_RESOLUTION|>--- conflicted
+++ resolved
@@ -1,19 +1,9 @@
 #encoding: utf-8
 require File.dirname(__FILE__) + '/../spec_helper.rb'
 require 'annotate/annotate_models'
-<<<<<<< HEAD
 require 'annotate/active_record_patch'
-require 'rubygems'
-require 'active_support'
-=======
-require 'active_support'
-require 'fakefs/spec_helpers'
-require 'tmpdir'
->>>>>>> 280a9e56
 
 describe AnnotateModels do
-  include FakeFS::SpecHelpers
-
   def mock_class(table_name, primary_key, columns)
     options = {
       :connection   => mock("Conn", :indexes => []),
@@ -86,31 +76,18 @@
   end
 
   describe "#get_model_class" do
-<<<<<<< HEAD
     require "tmpdir"
-
-    module ::ActiveRecord
-      class Base
-      end
-    end
 
     def create(file, body="hi")
       file_path = File.join(AnnotateModels.model_dir, file)
       FileUtils.mkdir_p(File.dirname(file_path))
 
-      File.open(file_path, "w") do |f|
-=======
-
-    def create(file, body="hi")
-      path = @dir + '/' + file
-      File.open(path, "w") do |f|
->>>>>>> 280a9e56
+      File.open(file_path, "wb") do |f|
         f.puts(body)
       end
-      path
-    end
-
-<<<<<<< HEAD
+      file_path
+    end
+
     def check_class_name(file, class_name)
       klass = AnnotateModels.get_model_class(file)
 
@@ -124,28 +101,10 @@
 
     it "should work" do
       create 'foo.rb', <<-EOS
-=======
-    before :all do
-      @dir = File.join Dir.tmpdir, "annotate_models"
-      FileUtils.mkdir_p(@dir)
-      AnnotateModels.model_dir = @dir
-
-      create('foo.rb', <<-EOS)
->>>>>>> 280a9e56
         class Foo < ActiveRecord::Base
         end
       EOS
       check_class_name 'foo.rb', 'Foo'
-    end
-
-    it "should not care about unknown macros" do
-      create 'foo_with_macro.rb', <<-EOS
-        class FooWithMacro < ActiveRecord::Base
-          acts_as_awesome :yah
-        end
-      EOS
-<<<<<<< HEAD
-      check_class_name 'foo_with_macro.rb', 'FooWithMacro'
     end
 
     it "should find models with non standard capitalization" do
@@ -166,6 +125,25 @@
       check_class_name 'bar/foo_inside_bar.rb', 'Bar::FooInsideBar'
     end
 
+    it "should not care about unknown macros" do
+      create 'foo_with_macro.rb', <<-EOS
+        class FooWithMacro < ActiveRecord::Base
+          acts_as_awesome :yah
+        end
+      EOS
+      check_class_name 'foo_with_macro.rb', 'FooWithMacro'
+    end
+
+    it "should not complain of invalid multibyte char (USASCII)" do
+      create 'foo_with_utf8.rb', <<-EOS
+        #encoding: utf-8
+        class FooWithUtf8 < ActiveRecord::Base
+          UTF8STRINGS = %w[résumé façon âge]
+        end
+      EOS
+      check_class_name 'foo_with_utf8.rb', 'FooWithUtf8'
+    end
+
     it "should find models inside modules with non standard capitalization" do
       create 'bar/foo_inside_capitals_bar.rb', <<-EOS
         module BAR
@@ -191,99 +169,29 @@
       EOS
       check_class_name 'bar/non_namespaced_foo_with_capitals_inside_bar.rb', 'NonNamespacedFooWithCapitalsInsideBar'
     end
-
-    it "should not get confused by existing annotations on a model when the schema changes" do
-      create 'foo.rb', <<-EOS
-class Foo < ActiveRecord::Base
-end
-# == Schema Information
-#
-# Table name: users
-#
-#  id   :integer(4)      not null, primary key
-#  name :string
-#
-# Indexes
-#
-#  index_users_on_name  (name) UNIQUE
-#
-
-EOS
-
-      info_block = <<-EOS
-# == Schema Information
-#
-# Table name: users
-#
-#  id   :integer(4)      not null, primary key
-#  name :string
-#  new  :string
-#
-# Indexes
-#
-#  index_users_on_name  (name) UNIQUE
-#
-
-EOS
-      fname = File.join(AnnotateModels.model_dir, 'foo.rb')
-
-      AnnotateModels.annotate_one_file(fname, info_block).should be_true
-
-      File.read(fname).should == <<-EOS
-class Foo < ActiveRecord::Base
-end
-# == Schema Information
-#
-# Table name: users
-#
-#  id   :integer(4)      not null, primary key
-#  name :string
-#  new  :string
-#
-# Indexes
-#
-#  index_users_on_name  (name) UNIQUE
-#
-
-EOS
-=======
-      create('foo_with_utf8.rb', <<-EOS)
-        #encoding: utf-8
-        class FooWithUtf8 < ActiveRecord::Base
-          UTF8STRINGS = %w[résumé façon âge]
-        end
-      EOS
-    end
-
-    it "should work" do
-      klass = AnnotateModels.get_model_class("foo.rb")
-      klass.name.should == "Foo"
-    end
-
-    it "should not care about unknown macros" do
-      klass = AnnotateModels.get_model_class("foo_with_macro.rb")
-      klass.name.should == "FooWithMacro"
-    end
-
-    it "should not complain of invalid multibyte char (USASCII)" do
-      klass = AnnotateModels.get_model_class("foo_with_utf8.rb")
-      klass.name.should == "FooWithUtf8"
-    end
   end
 
   describe "#remove_annotation_of_file" do
+    require "tmpdir"
+
     def create(file, body="hi")
-      File.open(file, "w") do |f|
+      path = File.join(@dir, file)
+      File.open(path, "w") do |f|
         f.puts(body)
       end
-    end
-
-    def content(file)
-      File.read(file)
+      return path
+    end
+
+    def content(path)
+      File.read(path)
+    end
+
+    before :each do
+      @dir = Dir.mktmpdir 'annotate_models'
     end
 
     it "should remove before annotate" do
-      create("before.rb", <<-EOS)
+      path = create "before.rb", <<-EOS
 # == Schema Information
 #
 # Table name: foo
@@ -297,16 +205,16 @@
 end
       EOS
 
-      AnnotateModels.remove_annotation_of_file("before.rb")
-
-      content("before.rb").should == <<-EOS
+      AnnotateModels.remove_annotation_of_file(path)
+
+      content(path).should == <<-EOS
 class Foo < ActiveRecord::Base
 end
       EOS
     end
 
     it "should remove after annotate" do
-      create("after.rb", <<-EOS)
+      path = create "after.rb", <<-EOS
 class Foo < ActiveRecord::Base
 end
 
@@ -321,9 +229,9 @@
 
       EOS
 
-      AnnotateModels.remove_annotation_of_file("after.rb")
-
-      content("after.rb").should == <<-EOS
+      AnnotateModels.remove_annotation_of_file(path)
+
+      content(path).should == <<-EOS
 class Foo < ActiveRecord::Base
 end
       EOS
@@ -332,7 +240,7 @@
 
   describe "annotating a file" do
     before do
-      @file_name    = "user.rb"
+      @file_name    = File.join(Dir.mktmpdir('annotate_models'), "user.rb")
       @file_content = <<-EOS
 class User < ActiveRecord::Base
 end
@@ -369,7 +277,6 @@
       AnnotateModels.annotate_one_file(@file_name, another_schema_info, :position => :after)
 
       File.read(@file_name).should == "#{@file_content}\n#{another_schema_info}"
->>>>>>> 280a9e56
     end
   end
 end