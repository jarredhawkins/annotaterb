--- conflicted
+++ resolved
@@ -51,6 +51,7 @@
       end
     end
 
+    # todo: use 'files' gem instead
     def create(file, body="hi")
       File.open(@dir + '/' + file, "w") do |f|
         f.puts(body)
@@ -71,15 +72,14 @@
           acts_as_awesome :yah
         end
       EOS
-<<<<<<< HEAD
       create('foo_with_known_macro.rb', <<-EOS)
         class FooWithKnownMacro < ActiveRecord::Base
           has_many :yah
-=======
+        end
+      EOS
       create('foo_with_capitals.rb', <<-EOS)
         class FooWithCAPITALS < ActiveRecord::Base
           acts_as_awesome :yah
->>>>>>> ff1131da
         end
       EOS
     end
@@ -102,14 +102,11 @@
         klass.name.should == "FooWithKnownMacro"
       end.should == ""
     end
-<<<<<<< HEAD
 
-=======
     pending it "should find models with non standard capitalization" do
       klass = AnnotateModels.get_model_class("foo_with_capitals.rb")
       klass.name.should == "FooWithCAPITALS"
     end
->>>>>>> ff1131da
   end
 
 end