#encoding: utf-8
require File.dirname(__FILE__) + '/../spec_helper.rb'
require 'annotate/annotate_models'
require 'rubygems'
require 'active_support'

describe AnnotateModels do
  
  before(:all) do
    require "tmpdir"
    @dir = Dir.tmpdir + "/#{Time.now.to_i}" + "/annotate_models"
    FileUtils.mkdir_p(@dir)
    AnnotateModels.model_dir = @dir
  end
  
  module ::ActiveRecord
     class Base
     end
   end
   
   def create(file, body="hi")
     File.open(@dir + '/' + file, "w") do |f|
       f.puts(body)
     end
     @dir + '/' + file
   end
   
  def mock_klass(stubs={})
     mock("Klass", stubs)
  end

  def mock_column(stubs={})
     mock("Column", stubs)
  end

  it { AnnotateModels.quote(nil).should eql("NULL") }
  it { AnnotateModels.quote(true).should eql("TRUE") }
  it { AnnotateModels.quote(false).should eql("FALSE") }
  it { AnnotateModels.quote(25).should eql("25") }
  it { AnnotateModels.quote(25.6).should eql("25.6") }
  it { AnnotateModels.quote(1e-20).should eql("1.0e-20") }
  
  describe "schema info" do

    before(:each) do
@schema_info =  <<-EOS
# Schema Info
#
# Table name: users
#
#  id   :integer         not null, primary key
#  name :string(50)      not null
#

EOS

        @user_file = create('user.rb', <<-EOS)
class User < ActiveRecord::Base
end
        EOS
      @mock = mock_klass(
        :connection => mock("Conn", :indexes => []),
        :table_name => "users",
        :primary_key => "id",
        :column_names => ["id","name"],
        :columns => [
          mock_column(:type => "integer", :default => nil, :null => false, :name => "id", :limit => nil),
          mock_column(:type => "string", :default => nil, :null => false, :name => "name", :limit => 50)
        ])
    end
 
    it "should get schema info" do
      AnnotateModels.get_schema_info(@mock , "Schema Info").should eql(@schema_info)
    end
  
    it "should write the schema before (default)" do
      ARGV.stub!(:dup).and_return []
      AnnotateModels.stub!(:get_schema_info).and_return @schema_info
      AnnotateModels.do_annotations
      File.read(@user_file).should eql(<<-EOF)
# Schema Info
#
# Table name: users
#
#  id   :integer         not null, primary key
#  name :string(50)      not null
#

class User < ActiveRecord::Base
end
EOF
          
   end
   
   it "should write the schema after" do
     ARGV.stub!(:dup).and_return []
     AnnotateModels.stub!(:get_schema_info).and_return @schema_info
     AnnotateModels.do_annotations(:position => :after)
     File.read(@user_file).should eql(<<-EOF)
class User < ActiveRecord::Base
end

# Schema Info
#
# Table name: users
#
#  id   :integer         not null, primary key
#  name :string(50)      not null
#

EOF

      end
 end
 
  describe "#get_model_class" do
 
     before :all do     
      create('foo.rb', <<-EOS)
        class Foo < ActiveRecord::Base
        end
      EOS
      create('foo_with_macro.rb', <<-EOS)
        class FooWithMacro < ActiveRecord::Base
          acts_as_awesome :yah
        end
      EOS
      create('foo_with_utf8.rb', <<-EOS)
        #encoding: utf-8
        class FooWithUtf8 < ActiveRecord::Base
          UTF8STRINGS = %w[résumé façon âge]
        end
      EOS
    end
    
    it "should work" do
      klass = AnnotateModels.get_model_class("foo.rb")
      klass.name.should == "Foo"
    end
    
    it "should not care about unknown macros" do
      klass = AnnotateModels.get_model_class("foo_with_macro.rb")
      klass.name.should == "FooWithMacro"
    end
<<<<<<< HEAD
    
=======
    it "should not complain of invalid multibyte char (USASCII)" do
      klass = AnnotateModels.get_model_class("foo_with_utf8.rb")
      klass.name.should == "FooWithUtf8"      
    end
>>>>>>> adf57a45
  end

end<|MERGE_RESOLUTION|>--- conflicted
+++ resolved
@@ -142,14 +142,11 @@
       klass = AnnotateModels.get_model_class("foo_with_macro.rb")
       klass.name.should == "FooWithMacro"
     end
-<<<<<<< HEAD
     
-=======
     it "should not complain of invalid multibyte char (USASCII)" do
       klass = AnnotateModels.get_model_class("foo_with_utf8.rb")
       klass.name.should == "FooWithUtf8"      
     end
->>>>>>> adf57a45
   end
 
 end