module AnnotateModels
<<<<<<< HEAD
  class << self
    # Annotate Models plugin use this header
    COMPAT_PREFIX = "== Schema Info"
    PREFIX = "== Schema Information"

    FIXTURE_DIRS = ["test/fixtures","spec/fixtures"]
    # File.join for windows reverse bar compat?
    # I dont use windows, can`t test
    UNIT_TEST_DIR     = File.join("test", "unit"  )
    SPEC_MODEL_DIR    = File.join("spec", "models")
    # Object Daddy http://github.com/flogic/object_daddy
    EXEMPLARS_TEST_DIR     = File.join("test", "exemplars")
    EXEMPLARS_SPEC_DIR     = File.join("spec", "exemplars")
    # Machinist http://github.com/notahat/machinist
    BLUEPRINTS_DIR         = File.join("test", "blueprints")
    # FactoryGirl http://github.com/thoughtbot/factory_girl
    FACTORIES_TEST_DIR     = File.join("test", "factories")
    FACTORIES_SPEC_DIR     = File.join("spec", "factories")
    # Fabrication https://github.com/paulelliott/fabrication.git
    FABRICATORS_TEST_DIR   = File.join("test", "fabricators")
    FABRICATORS_SPEC_DIR   = File.join("spec", "fabricators")
    
=======
  # Annotate Models plugin use this header
  COMPAT_PREFIX = "== Schema Info"
  PREFIX        = "== Schema Information"
  END_MARK      = "== Schema Information End"
  PATTERN       = /^\n?# #{COMPAT_PREFIX}.*?\n(#.*\n)*\n/

  # File.join for windows reverse bar compat?
  # I dont use windows, can`t test
  UNIT_TEST_DIR         = File.join("test", "unit"  )
  SPEC_MODEL_DIR        = File.join("spec", "models")
  FIXTURE_TEST_DIR      = File.join("test", "fixtures")
  FIXTURE_SPEC_DIR      = File.join("spec", "fixtures")
  # Object Daddy http://github.com/flogic/object_daddy/tree/master
  EXEMPLARS_TEST_DIR    = File.join("test", "exemplars")
  EXEMPLARS_SPEC_DIR    = File.join("spec", "exemplars")
  # Machinist http://github.com/notahat/machinist
  BLUEPRINTS_TEST_DIR   = File.join("test", "blueprints")
  BLUEPRINTS_SPEC_DIR   = File.join("spec", "blueprints")
  # Factory Girl http://github.com/thoughtbot/factory_girl
  FACTORY_GIRL_TEST_DIR = File.join("test", "factories")
  FACTORY_GIRL_SPEC_DIR = File.join("spec", "factories")

  # Don't show limit (#) on these column types
  # Example: show "integer" instead of "integer(4)"
  NO_LIMIT_COL_TYPES = ["integer", "boolean"]
>>>>>>> 280a9e56

  class << self
    def model_dir
      @model_dir || "app/models"
    end

    def model_dir=(dir)
      @model_dir = dir
    end

    # Simple quoting for the default column value
    def quote(value)
      case value
      when NilClass                 then "NULL"
      when TrueClass                then "TRUE"
      when FalseClass               then "FALSE"
      when Float, Fixnum, Bignum    then value.to_s
        # BigDecimals need to be output in a non-normalized form and quoted.
      when BigDecimal               then value.to_s('F')
      else
        value.inspect
      end
    end

    # Use the column information in an ActiveRecord class
    # to create a comment block containing a line for
    # each column. The line contains the column name,
    # the type (and length), and any optional attributes
    def get_schema_info(klass, header, options = {})
      info = "# #{header}\n"
      info<< "#\n"
      info<< "# Table name: #{klass.table_name}\n"
      info<< "#\n"

<<<<<<< HEAD
      max_size = klass.column_names.collect{|name| name.size}.max || 0
      max_size += 1
      klass.columns.sort_by(&:name).each do |col|
=======
      max_size = klass.column_names.map{|name| name.size}.max + (ENV['format_rdoc'] ? 5 : 1)
      klass.columns.each do |col|
>>>>>>> 280a9e56
        attrs = []
        attrs << "default(#{quote(col.default)})" unless col.default.nil?
        attrs << "not null" unless col.null
        attrs << "primary key" if col.name.to_sym == klass.primary_key.to_sym

        col_type = (col.type || col.sql_type).to_s
        if col_type == "decimal"
          col_type << "(#{col.precision}, #{col.scale})"
        else
          if (col.limit)
            col_type << "(#{col.limit})" unless NO_LIMIT_COL_TYPES.include?(col_type)
          end
        end

        # Check out if we got a geometric column
        # and print the type and SRID
        if col.respond_to?(:geometry_type)
          attrs << "#{col.geometry_type}, #{col.srid}"
        end

        # Check if the column has indices and print "indexed" if true
        # If the indice include another colum, print it too.
        if options[:simple_indexes] && klass.table_exists?# Check out if this column is indexed
          indices = klass.connection.indexes(klass.table_name)
          if indices = indices.select { |ind| ind.columns.include? col.name }
            indices.each do |ind|
              ind = ind.columns.reject! { |i| i == col.name }
              attrs << (ind.length == 0 ? "indexed" : "indexed => [#{ind.join(", ")}]")
            end
          end
        end

        if ENV['format_rdoc']
          info << sprintf("# %-#{max_size}.#{max_size}s<tt>%s</tt>", "*#{col.name}*::", attrs.unshift(col_type).join(", ")).rstrip + "\n"
        else
          info << sprintf("#  %-#{max_size}.#{max_size}s:%-15.15s %s", col.name, col_type, attrs.join(", ")).rstrip + "\n"
        end
      end

      if options[:show_indexes] && klass.table_exists?
        info << get_index_info(klass)
      end

      if ENV['format_rdoc']
        info << "#--\n"
        info << "# #{END_MARK}\n"
        info << "#++\n\n"
      else
        info << "#\n\n"
      end
    end

    def get_index_info(klass)
      index_info = "#\n# Indexes\n#\n"

      indexes = klass.connection.indexes(klass.table_name)
      return "" if indexes.empty?

      max_size = indexes.collect{|index| index.name.size}.max || 0
      max_size += 1
      indexes.each do |index|
        index_info << sprintf("#  %-#{max_size}.#{max_size}s %s %s", index.name, "(#{index.columns.join(",")})", index.unique ? "UNIQUE" : "").rstrip + "\n"
      end
      return index_info
    end

    # Add a schema block to a file. If the file already contains
    # a schema info block (a comment starting with "== Schema Information"), check if it
    # matches the block that is already there. If so, leave it be. If not, remove the old
    # info block and write a new one.
    # Returns true or false depending on whether the file was modified.
    #
    # === Options (opts)
    #  :position<Symbol>:: where to place the annotated section in fixture or model file,
    #                      :before or :after. Default is :before.
    #  :position_in_class<Symbol>:: where to place the annotated section in model file
    #  :position_in_fixture<Symbol>:: where to place the annotated section in fixture file
    #  :position_in_others<Symbol>:: where to place the annotated section in the rest of
    #                      supported files
    #
    def annotate_one_file(file_name, info_block, options={})
      if File.exist?(file_name)
        old_content = File.read(file_name)

        # Ignore the Schema version line because it changes with each migration
        header_pattern = /(^# Table name:.*?\n(#.*[\r]?\n)*[\r]?\n)/
        old_header = old_content.match(header_pattern).to_s
        new_header = info_block.match(header_pattern).to_s

        column_pattern = /^#[\t ]+\w+[\t ]+.+$/
        old_columns = old_header && old_header.scan(column_pattern).sort
        new_columns = new_header && new_header.scan(column_pattern).sort

        encoding = Regexp.new(/(^# encoding:.*\n)|(^# coding:.*\n)|(^# -\*- coding:.*\n)/)
        encoding_header = old_content.match(encoding).to_s

        if old_columns == new_columns
          false
        else
<<<<<<< HEAD
          # Replace the old schema info with the new schema info
          new_content = old_content.sub(/^# #{COMPAT_PREFIX}.*?\n(#.*\n)*\n*/, info_block)
          # But, if there *was* no old schema info, we simply need to insert it
          if new_content == old_content
            old_content.sub!(encoding, '')
            new_content = (options[:position] || 'before').to_s == 'after' ?
              (encoding_header + (old_content.rstrip + "\n\n" + info_block)) :
              (encoding_header + info_block + old_content)
          end
=======
          # Remove old schema info
          old_content.sub!(PATTERN, '')

          # Write it back
          new_content = options[:position].to_s == 'after' ? (old_content + "\n" + info_block) : (info_block + old_content)
>>>>>>> 280a9e56

          File.open(file_name, "wb") { |f| f.puts new_content }
          true
        end
      end
    end

    def remove_annotation_of_file(file_name)
      if File.exist?(file_name)
        content = File.read(file_name)

<<<<<<< HEAD
        content.sub!(/^# #{COMPAT_PREFIX}.*?\n(#.*\n)*\n*/, '')
=======
        content.sub!(PATTERN, '')
>>>>>>> 280a9e56

        File.open(file_name, "wb") { |f| f.puts content }
      end
    end

    # Given the name of an ActiveRecord class, create a schema
    # info block (basically a comment containing information
    # on the columns and their types) and put it at the front
    # of the model and fixture source files.
    # Returns true or false depending on whether the source
    # files were modified.
    def annotate(klass, file, header, options={})
      info = get_schema_info(klass, header, options)
      annotated = false
      model_name = klass.name.underscore
      model_file_name = File.join(model_dir, file)

      if annotate_one_file(model_file_name, info, options_with_position(options, :position_in_class))
        annotated = true
      end
<<<<<<< HEAD
 
      unless options[:exclude_tests]
        [
          find_test_file(UNIT_TEST_DIR,      "#{model_name}_test.rb"), # test
          find_test_file(SPEC_MODEL_DIR,     "#{model_name}_spec.rb"), # spec
        ].each do |file|
          # todo: add an option "position_in_test" -- or maybe just ask if anyone ever wants different positions for model vs. test vs. fixture
          if annotate_one_file(file, info, options_with_position(options, :position_in_fixture))
            annotated = true
          end
=======

      unless ENV['exclude_tests']
        [
         File.join(UNIT_TEST_DIR,      "#{model_name}_test.rb"), # test
         File.join(SPEC_MODEL_DIR,     "#{model_name}_spec.rb"), # spec
        ].each do |file|
          # todo: add an option "position_in_test" -- or maybe just ask if anyone ever wants different positions for model vs. test vs. fixture
          annotate_one_file(file, info, options_with_position(options, :position_in_fixture)) if File.exist?(file)
>>>>>>> 280a9e56
        end
      end

      unless options[:exclude_fixtures]
        [
<<<<<<< HEAD
        File.join(EXEMPLARS_TEST_DIR, "#{model_name}_exemplar.rb"),  # Object Daddy
        File.join(EXEMPLARS_SPEC_DIR, "#{model_name}_exemplar.rb"),  # Object Daddy
        File.join(BLUEPRINTS_DIR,     "#{model_name}_blueprint.rb"), # Machinist Blueprints
        File.join(FACTORIES_TEST_DIR, "#{model_name.pluralize}.rb"), # FactoryGirl Factories
        File.join(FACTORIES_SPEC_DIR, "#{model_name.pluralize}.rb"), # FactoryGirl Factories
        File.join(FABRICATORS_TEST_DIR, "#{model_name}_fabricator.rb"), # Fabrication Fabricators
        File.join(FABRICATORS_SPEC_DIR, "#{model_name}_fabricator.rb"), # Fabrication Fabricators
        ].each do |file| 
          if annotate_one_file(file, info, options_with_position(options, :position_in_fixture))
            annotated = true
          end
        end

        FIXTURE_DIRS.each do |dir|
          fixture_file_name = File.join(dir,klass.table_name + ".yml")
          if File.exist?(fixture_file_name)
            if annotate_one_file(fixture_file_name, info, options_with_position(options, :position_in_fixture))
              annotated = true
            end
          end
=======
         File.join(FIXTURE_TEST_DIR,       "#{klass.table_name}.yml"),    # fixture
         File.join(FIXTURE_SPEC_DIR,       "#{klass.table_name}.yml"),    # fixture
         File.join(EXEMPLARS_TEST_DIR,     "#{model_name}_exemplar.rb"),  # Object Daddy
         File.join(EXEMPLARS_SPEC_DIR,     "#{model_name}_exemplar.rb"),  # Object Daddy
         File.join(BLUEPRINTS_TEST_DIR,    "#{model_name}_blueprint.rb"), # Machinist Blueprints
         File.join(BLUEPRINTS_SPEC_DIR,    "#{model_name}_blueprint.rb"), # Machinist Blueprints
         File.join(FACTORY_GIRL_TEST_DIR,  "#{model_name}_factory.rb"),   # Factory Girl Factories
         File.join(FACTORY_GIRL_SPEC_DIR,  "#{model_name}_factory.rb"),   # Factory Girl Factories
        ].each do |file|
          annotate_one_file(file, info, options_with_position(options, :position_in_fixture)) if File.exist?(file)
>>>>>>> 280a9e56
        end
      end

      annotated
    end

    # position = :position_in_fixture or :position_in_class
    def options_with_position(options, position_in)
      options.merge(:position=>(options[position_in] || options[:position]))
    end

    # Return a list of the model files to annotate. If we have
    # command line arguments, they're assumed to be either
    # the underscore or CamelCase versions of model names.
    # Otherwise we take all the model files in the
    # model_dir directory.
    def get_model_files
      models = ARGV.dup
      models.shift
      models.reject!{|m| m.match(/^(.*)=/)}
      if models.empty?
        begin
          Dir.chdir(model_dir) do
            models = Dir["**/*.rb"]
          end
        rescue SystemCallError
          puts "No models found in directory '#{model_dir}'."
          puts "Either specify models on the command line, or use the --model-dir option."
          puts "Call 'annotate --help' for more info."
          exit 1;
        end
      end
      models
    end

    # Retrieve model class from the given file.
    def get_model_class(file)
      # this is for non-rails projects, which don't get Rails auto-require magic
      require File.expand_path("#{model_dir}/#{file}") unless Module.const_defined?(:Rails)

      model_path = file.gsub(/\.rb$/, '')
      get_loaded_model(model_path) || get_loaded_model(model_path.split('/').last)
    end

    # Retrieve loaded model class by path to the file where it's supposed to be defined.
    def get_loaded_model(model_path)
      ObjectSpace.each_object(class << ActiveRecord::Base; self; end).detect do |c|
        ActiveSupport::Inflector.underscore(c) == model_path
      end
    end

    # We're passed a name of things that might be
    # ActiveRecord models. If we can find the class, and
    # if its a subclass of ActiveRecord::Base,
    # then pass it to the associated block
    def do_annotations(options={})
      if options[:require]
        options[:require].each do |path|
          require path
        end
      end

      header = PREFIX.dup

      if options[:include_version]
        version = ActiveRecord::Migrator.current_version rescue 0
        if version > 0
          header << "\n# Schema version: #{version}"
        end
      end

      if options[:model_dir]
        self.model_dir = options[:model_dir]
      end

      annotated = []
      get_model_files.each do |file|
        begin
          klass = get_model_class(file)
          if klass < ActiveRecord::Base && !klass.abstract_class?
            if annotate(klass, file, header, options)
              annotated << klass
            end
          end
        rescue Exception => e
          puts "Unable to annotate #{file}: #{e.message} (#{e.backtrace.first})"
        end
      end
      if annotated.empty?
        puts "Nothing annotated."
      else
        puts "Annotated (#{annotated.length}): #{annotated.join(', ')}"
      end
    end

    def remove_annotations(options={})
      if options[:model_dir]
        puts "removing"
        self.model_dir = options[:model_dir]
      end
      deannotated = []
      get_model_files.each do |file|
        begin
          klass = get_model_class(file)
          if klass < ActiveRecord::Base && !klass.abstract_class?
            deannotated << klass

            model_name = klass.name.underscore
            model_file_name = File.join(model_dir, file)
            remove_annotation_of_file(model_file_name)

<<<<<<< HEAD
            FIXTURE_DIRS.each do |dir|
              fixture_file_name = File.join(dir,klass.table_name + ".yml")
              remove_annotation_of_file(fixture_file_name) if File.exist?(fixture_file_name)
            end
            
            [ find_test_file(UNIT_TEST_DIR, "#{klass.name.underscore}_test.rb"),
              find_test_file(SPEC_MODEL_DIR,"#{klass.name.underscore}_spec.rb")].each do |file|
=======
            [
             File.join(UNIT_TEST_DIR,          "#{model_name}_test.rb"),
             File.join(SPEC_MODEL_DIR,         "#{model_name}_spec.rb"),
             File.join(FIXTURE_TEST_DIR,       "#{klass.table_name}.yml"),    # fixture
             File.join(FIXTURE_SPEC_DIR,       "#{klass.table_name}.yml"),    # fixture
             File.join(EXEMPLARS_TEST_DIR,     "#{model_name}_exemplar.rb"),  # Object Daddy
             File.join(EXEMPLARS_SPEC_DIR,     "#{model_name}_exemplar.rb"),  # Object Daddy
             File.join(BLUEPRINTS_TEST_DIR,    "#{model_name}_blueprint.rb"), # Machinist Blueprints
             File.join(BLUEPRINTS_SPEC_DIR,    "#{model_name}_blueprint.rb"), # Machinist Blueprints
             File.join(FACTORY_GIRL_TEST_DIR,  "#{model_name}_factory.rb"),   # Factory Girl Factories
             File.join(FACTORY_GIRL_SPEC_DIR,  "#{model_name}_factory.rb"),   # Factory Girl Factories
            ].each do |file|
>>>>>>> 280a9e56
              remove_annotation_of_file(file) if File.exist?(file)
            end

          end
        rescue Exception => e
          puts "Unable to annotate #{file}: #{e.message}"
        end
      end
      puts "Removed annotation from: #{deannotated.join(', ')}"
    end

    def find_test_file(dir, file_name)
      Dir.glob(File.join(dir, "**", file_name)).first || File.join(dir, file_name)
    end
  end
end<|MERGE_RESOLUTION|>--- conflicted
+++ resolved
@@ -1,34 +1,9 @@
 module AnnotateModels
-<<<<<<< HEAD
-  class << self
-    # Annotate Models plugin use this header
-    COMPAT_PREFIX = "== Schema Info"
-    PREFIX = "== Schema Information"
-
-    FIXTURE_DIRS = ["test/fixtures","spec/fixtures"]
-    # File.join for windows reverse bar compat?
-    # I dont use windows, can`t test
-    UNIT_TEST_DIR     = File.join("test", "unit"  )
-    SPEC_MODEL_DIR    = File.join("spec", "models")
-    # Object Daddy http://github.com/flogic/object_daddy
-    EXEMPLARS_TEST_DIR     = File.join("test", "exemplars")
-    EXEMPLARS_SPEC_DIR     = File.join("spec", "exemplars")
-    # Machinist http://github.com/notahat/machinist
-    BLUEPRINTS_DIR         = File.join("test", "blueprints")
-    # FactoryGirl http://github.com/thoughtbot/factory_girl
-    FACTORIES_TEST_DIR     = File.join("test", "factories")
-    FACTORIES_SPEC_DIR     = File.join("spec", "factories")
-    # Fabrication https://github.com/paulelliott/fabrication.git
-    FABRICATORS_TEST_DIR   = File.join("test", "fabricators")
-    FABRICATORS_SPEC_DIR   = File.join("spec", "fabricators")
-    
-=======
   # Annotate Models plugin use this header
   COMPAT_PREFIX = "== Schema Info"
   PREFIX        = "== Schema Information"
   END_MARK      = "== Schema Information End"
-  PATTERN       = /^\n?# #{COMPAT_PREFIX}.*?\n(#.*\n)*\n/
-
+  PATTERN       = /\n?# #{COMPAT_PREFIX}.*?\n(#.*\n)*\n*/
   # File.join for windows reverse bar compat?
   # I dont use windows, can`t test
   UNIT_TEST_DIR         = File.join("test", "unit"  )
@@ -44,11 +19,13 @@
   # Factory Girl http://github.com/thoughtbot/factory_girl
   FACTORY_GIRL_TEST_DIR = File.join("test", "factories")
   FACTORY_GIRL_SPEC_DIR = File.join("spec", "factories")
+  # Fabrication https://github.com/paulelliott/fabrication.git
+  FABRICATORS_TEST_DIR  = File.join("test", "fabricators")
+  FABRICATORS_SPEC_DIR  = File.join("spec", "fabricators")
 
   # Don't show limit (#) on these column types
   # Example: show "integer" instead of "integer(4)"
   NO_LIMIT_COL_TYPES = ["integer", "boolean"]
->>>>>>> 280a9e56
 
   class << self
     def model_dir
@@ -83,14 +60,9 @@
       info<< "# Table name: #{klass.table_name}\n"
       info<< "#\n"
 
-<<<<<<< HEAD
-      max_size = klass.column_names.collect{|name| name.size}.max || 0
-      max_size += 1
+      max_size = klass.column_names.map{|name| name.size}.max || 0
+      max_size += ENV['format_rdoc'] ? 5 : 1
       klass.columns.sort_by(&:name).each do |col|
-=======
-      max_size = klass.column_names.map{|name| name.size}.max + (ENV['format_rdoc'] ? 5 : 1)
-      klass.columns.each do |col|
->>>>>>> 280a9e56
         attrs = []
         attrs << "default(#{quote(col.default)})" unless col.default.nil?
         attrs << "not null" unless col.null
@@ -184,29 +156,18 @@
         old_columns = old_header && old_header.scan(column_pattern).sort
         new_columns = new_header && new_header.scan(column_pattern).sort
 
-        encoding = Regexp.new(/(^# encoding:.*\n)|(^# coding:.*\n)|(^# -\*- coding:.*\n)/)
+        encoding = Regexp.new(/(^#\s*encoding:.*\n)|(^# coding:.*\n)|(^# -\*- coding:.*\n)/)
         encoding_header = old_content.match(encoding).to_s
 
         if old_columns == new_columns
           false
         else
-<<<<<<< HEAD
-          # Replace the old schema info with the new schema info
-          new_content = old_content.sub(/^# #{COMPAT_PREFIX}.*?\n(#.*\n)*\n*/, info_block)
-          # But, if there *was* no old schema info, we simply need to insert it
-          if new_content == old_content
-            old_content.sub!(encoding, '')
-            new_content = (options[:position] || 'before').to_s == 'after' ?
-              (encoding_header + (old_content.rstrip + "\n\n" + info_block)) :
-              (encoding_header + info_block + old_content)
-          end
-=======
-          # Remove old schema info
+          # Strip the old schema info, and insert new schema info.
+          old_content.sub!(encoding, '')
           old_content.sub!(PATTERN, '')
-
-          # Write it back
-          new_content = options[:position].to_s == 'after' ? (old_content + "\n" + info_block) : (info_block + old_content)
->>>>>>> 280a9e56
+          new_content = (options[:position] || 'before').to_s == 'after' ?
+            (encoding_header + (old_content.rstrip + "\n\n" + info_block)) :
+            (encoding_header + info_block + old_content)
 
           File.open(file_name, "wb") { |f| f.puts new_content }
           true
@@ -218,11 +179,7 @@
       if File.exist?(file_name)
         content = File.read(file_name)
 
-<<<<<<< HEAD
-        content.sub!(/^# #{COMPAT_PREFIX}.*?\n(#.*\n)*\n*/, '')
-=======
         content.sub!(PATTERN, '')
->>>>>>> 280a9e56
 
         File.open(file_name, "wb") { |f| f.puts content }
       end
@@ -243,8 +200,7 @@
       if annotate_one_file(model_file_name, info, options_with_position(options, :position_in_class))
         annotated = true
       end
-<<<<<<< HEAD
- 
+
       unless options[:exclude_tests]
         [
           find_test_file(UNIT_TEST_DIR,      "#{model_name}_test.rb"), # test
@@ -254,54 +210,25 @@
           if annotate_one_file(file, info, options_with_position(options, :position_in_fixture))
             annotated = true
           end
-=======
-
-      unless ENV['exclude_tests']
-        [
-         File.join(UNIT_TEST_DIR,      "#{model_name}_test.rb"), # test
-         File.join(SPEC_MODEL_DIR,     "#{model_name}_spec.rb"), # spec
-        ].each do |file|
-          # todo: add an option "position_in_test" -- or maybe just ask if anyone ever wants different positions for model vs. test vs. fixture
-          annotate_one_file(file, info, options_with_position(options, :position_in_fixture)) if File.exist?(file)
->>>>>>> 280a9e56
         end
       end
 
       unless options[:exclude_fixtures]
         [
-<<<<<<< HEAD
-        File.join(EXEMPLARS_TEST_DIR, "#{model_name}_exemplar.rb"),  # Object Daddy
-        File.join(EXEMPLARS_SPEC_DIR, "#{model_name}_exemplar.rb"),  # Object Daddy
-        File.join(BLUEPRINTS_DIR,     "#{model_name}_blueprint.rb"), # Machinist Blueprints
-        File.join(FACTORIES_TEST_DIR, "#{model_name.pluralize}.rb"), # FactoryGirl Factories
-        File.join(FACTORIES_SPEC_DIR, "#{model_name.pluralize}.rb"), # FactoryGirl Factories
-        File.join(FABRICATORS_TEST_DIR, "#{model_name}_fabricator.rb"), # Fabrication Fabricators
-        File.join(FABRICATORS_SPEC_DIR, "#{model_name}_fabricator.rb"), # Fabrication Fabricators
-        ].each do |file| 
+         File.join(FIXTURE_TEST_DIR,       "#{klass.table_name}.yml"),     # fixture
+         File.join(FIXTURE_SPEC_DIR,       "#{klass.table_name}.yml"),     # fixture
+         File.join(EXEMPLARS_TEST_DIR,     "#{model_name}_exemplar.rb"),   # Object Daddy
+         File.join(EXEMPLARS_SPEC_DIR,     "#{model_name}_exemplar.rb"),   # Object Daddy
+         File.join(BLUEPRINTS_TEST_DIR,    "#{model_name}_blueprint.rb"),  # Machinist Blueprints
+         File.join(BLUEPRINTS_SPEC_DIR,    "#{model_name}_blueprint.rb"),  # Machinist Blueprints
+         File.join(FACTORY_GIRL_TEST_DIR,  "#{model_name}_factory.rb"),    # Factory Girl Factories
+         File.join(FACTORY_GIRL_SPEC_DIR,  "#{model_name}_factory.rb"),    # Factory Girl Factories
+         File.join(FABRICATORS_TEST_DIR,   "#{model_name}_fabricator.rb"), # Fabrication Fabricators
+         File.join(FABRICATORS_SPEC_DIR,   "#{model_name}_fabricator.rb"), # Fabrication Fabricators
+        ].each do |file|
           if annotate_one_file(file, info, options_with_position(options, :position_in_fixture))
             annotated = true
           end
-        end
-
-        FIXTURE_DIRS.each do |dir|
-          fixture_file_name = File.join(dir,klass.table_name + ".yml")
-          if File.exist?(fixture_file_name)
-            if annotate_one_file(fixture_file_name, info, options_with_position(options, :position_in_fixture))
-              annotated = true
-            end
-          end
-=======
-         File.join(FIXTURE_TEST_DIR,       "#{klass.table_name}.yml"),    # fixture
-         File.join(FIXTURE_SPEC_DIR,       "#{klass.table_name}.yml"),    # fixture
-         File.join(EXEMPLARS_TEST_DIR,     "#{model_name}_exemplar.rb"),  # Object Daddy
-         File.join(EXEMPLARS_SPEC_DIR,     "#{model_name}_exemplar.rb"),  # Object Daddy
-         File.join(BLUEPRINTS_TEST_DIR,    "#{model_name}_blueprint.rb"), # Machinist Blueprints
-         File.join(BLUEPRINTS_SPEC_DIR,    "#{model_name}_blueprint.rb"), # Machinist Blueprints
-         File.join(FACTORY_GIRL_TEST_DIR,  "#{model_name}_factory.rb"),   # Factory Girl Factories
-         File.join(FACTORY_GIRL_SPEC_DIR,  "#{model_name}_factory.rb"),   # Factory Girl Factories
-        ].each do |file|
-          annotate_one_file(file, info, options_with_position(options, :position_in_fixture)) if File.exist?(file)
->>>>>>> 280a9e56
         end
       end
 
@@ -337,7 +264,9 @@
       models
     end
 
-    # Retrieve model class from the given file.
+    # Retrieve the classes belonging to the model names we're asked to process
+    # Check for namespaced models in subdirectories as well as models
+    # in subdirectories without namespacing.
     def get_model_class(file)
       # this is for non-rails projects, which don't get Rails auto-require magic
       require File.expand_path("#{model_dir}/#{file}") unless Module.const_defined?(:Rails)
@@ -413,28 +342,20 @@
             model_file_name = File.join(model_dir, file)
             remove_annotation_of_file(model_file_name)
 
-<<<<<<< HEAD
-            FIXTURE_DIRS.each do |dir|
-              fixture_file_name = File.join(dir,klass.table_name + ".yml")
-              remove_annotation_of_file(fixture_file_name) if File.exist?(fixture_file_name)
-            end
-            
-            [ find_test_file(UNIT_TEST_DIR, "#{klass.name.underscore}_test.rb"),
-              find_test_file(SPEC_MODEL_DIR,"#{klass.name.underscore}_spec.rb")].each do |file|
-=======
             [
              File.join(UNIT_TEST_DIR,          "#{model_name}_test.rb"),
              File.join(SPEC_MODEL_DIR,         "#{model_name}_spec.rb"),
-             File.join(FIXTURE_TEST_DIR,       "#{klass.table_name}.yml"),    # fixture
-             File.join(FIXTURE_SPEC_DIR,       "#{klass.table_name}.yml"),    # fixture
-             File.join(EXEMPLARS_TEST_DIR,     "#{model_name}_exemplar.rb"),  # Object Daddy
-             File.join(EXEMPLARS_SPEC_DIR,     "#{model_name}_exemplar.rb"),  # Object Daddy
-             File.join(BLUEPRINTS_TEST_DIR,    "#{model_name}_blueprint.rb"), # Machinist Blueprints
-             File.join(BLUEPRINTS_SPEC_DIR,    "#{model_name}_blueprint.rb"), # Machinist Blueprints
-             File.join(FACTORY_GIRL_TEST_DIR,  "#{model_name}_factory.rb"),   # Factory Girl Factories
-             File.join(FACTORY_GIRL_SPEC_DIR,  "#{model_name}_factory.rb"),   # Factory Girl Factories
+             File.join(FIXTURE_TEST_DIR,       "#{klass.table_name}.yml"),     # fixture
+             File.join(FIXTURE_SPEC_DIR,       "#{klass.table_name}.yml"),     # fixture
+             File.join(EXEMPLARS_TEST_DIR,     "#{model_name}_exemplar.rb"),   # Object Daddy
+             File.join(EXEMPLARS_SPEC_DIR,     "#{model_name}_exemplar.rb"),   # Object Daddy
+             File.join(BLUEPRINTS_TEST_DIR,    "#{model_name}_blueprint.rb"),  # Machinist Blueprints
+             File.join(BLUEPRINTS_SPEC_DIR,    "#{model_name}_blueprint.rb"),  # Machinist Blueprints
+             File.join(FACTORY_GIRL_TEST_DIR,  "#{model_name}_factory.rb"),    # Factory Girl Factories
+             File.join(FACTORY_GIRL_SPEC_DIR,  "#{model_name}_factory.rb"),    # Factory Girl Factories
+             File.join(FABRICATORS_TEST_DIR,   "#{model_name}_fabricator.rb"), # Fabrication Fabricators
+             File.join(FABRICATORS_SPEC_DIR,   "#{model_name}_fabricator.rb"), # Fabrication Fabricators
             ].each do |file|
->>>>>>> 280a9e56
               remove_annotation_of_file(file) if File.exist?(file)
             end
 
