--- conflicted
+++ resolved
@@ -3,24 +3,17 @@
     # Annotate Models plugin use this header
     COMPAT_PREFIX = "== Schema Info"
     PREFIX = "== Schema Information"
-<<<<<<< HEAD
-
-=======
->>>>>>> ffceca9b
+
     FIXTURE_DIRS = ["test/fixtures","spec/fixtures"]
     # File.join for windows reverse bar compat?
     # I dont use windows, can`t test
     UNIT_TEST_DIR     = File.join("test", "unit"  )
     SPEC_MODEL_DIR    = File.join("spec", "models")
+    # Object Daddy http://github.com/flogic/object_daddy/tree/master
     EXEMPLARS_TEST_DIR     = File.join("test", "exemplars")
-    # Object Daddy http://github.com/flogic/object_daddy/tree/master
-<<<<<<< HEAD
-    EXEMPLARS_DIR     = File.join("spec", "exemplars")
-=======
     EXEMPLARS_SPEC_DIR     = File.join("spec", "exemplars")
     # Machinist http://github.com/notahat/machinist
     BLUEPRINTS_DIR         = File.join("test", "blueprints")
->>>>>>> ffceca9b
 
     def model_dir
       @model_dir || "app/models"
@@ -72,8 +65,6 @@
           attrs << "#{col.geometry_type}, #{col.srid}"
         end
 
-<<<<<<< HEAD
-=======
         # Check if the column has indices and print "indexed" if true
         # If the indice include another colum, print it too.
         if options[:simple_indexes] # Check out if this column is indexed
@@ -85,7 +76,7 @@
             end
           end
         end
->>>>>>> ffceca9b
+
         info << sprintf("#  %-#{max_size}.#{max_size}s:%-15.15s %s", col.name, col_type, attrs.join(", ")).rstrip + "\n"
       end
 
@@ -132,10 +123,6 @@
         old_header = old_content.match(header).to_s
         new_header = info_block.match(header).to_s
 
-<<<<<<< HEAD
-        old_header = ""
-=======
->>>>>>> ffceca9b
         if old_header == new_header
           false
         else
@@ -173,7 +160,7 @@
       model_name = klass.name.underscore
       model_file_name = File.join(model_dir, file)
 
-      if annotate_one_file(model_file_name, info, options_with_position(:position_in_class))
+      if annotate_one_file(model_file_name, info, options_with_position(options, :position_in_class))
         annotated = true
       end
  
@@ -182,28 +169,24 @@
           File.join(UNIT_TEST_DIR,      "#{model_name}_test.rb"), # test
           File.join(SPEC_MODEL_DIR,     "#{model_name}_spec.rb"), # spec
         ].each do |file| 
-          annotate_one_file(file, info, options_with_position(:position_in_fixture))
-        end
-      end
-
-<<<<<<< HEAD
+          # todo: add an option "position_in_test" -- or maybe just ask if anyone ever wants different positions for model vs. test vs. fixture
+          annotate_one_file(file, info, options_with_position(options, :position_in_fixture))
+        end
+      end
+
       unless ENV['exclude_fixtures']
-        file = File.join(EXEMPLARS_DIR, "#{model_name}_exemplar.rb")   # Object Daddy
-        annotate_one_file(file, info, options_with_position(:position_in_fixture))
-=======
-      [
-        File.join(UNIT_TEST_DIR,      "#{model_name}_test.rb"),      # test
-        File.join(SPEC_MODEL_DIR,     "#{model_name}_spec.rb"),      # spec
+        [
         File.join(EXEMPLARS_TEST_DIR, "#{model_name}_exemplar.rb"),  # Object Daddy
         File.join(EXEMPLARS_SPEC_DIR, "#{model_name}_exemplar.rb"),  # Object Daddy
         File.join(BLUEPRINTS_DIR,     "#{model_name}_blueprint.rb"), # Machinist Blueprints
-      ].each { |file| annotate_one_file(file, info) }
->>>>>>> ffceca9b
+        ].each do |file| 
+          annotate_one_file(file, info, options_with_position(options, :position_in_fixture))
+        end
 
         FIXTURE_DIRS.each do |dir|
           fixture_file_name = File.join(dir,klass.table_name + ".yml")
           if File.exist?(fixture_file_name)
-            annotate_one_file(fixture_file_name, info, options_with_position(:position_in_fixture))         
+            annotate_one_file(fixture_file_name, info, options_with_position(options, :position_in_fixture))         
           end
         end
       end
@@ -212,7 +195,7 @@
     end
     
     # position = :position_in_fixture or :position_in_class
-    def options_with_position(position_in)
+    def options_with_position(options, position_in)
       options.merge(:position=>(options[position_in] || options[:position]))
     end
 
@@ -290,6 +273,7 @@
         rescue Exception => e
           puts "Unable to annotate #{file}: #{e.inspect}"
           puts ""
+          puts e.backtrace.join("\n\t")
         end
       end
       if annotated.empty?
