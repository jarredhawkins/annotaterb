module AnnotateModels
  class << self
    # Annotate Models plugin use this header
    COMPAT_PREFIX = "== Schema Info"
    PREFIX = "== Schema Information"

    FIXTURE_DIRS = ["test/fixtures","spec/fixtures"]
    # File.join for windows reverse bar compat?
    # I dont use windows, can`t test
    UNIT_TEST_DIR     = File.join("test", "unit"  )
    SPEC_MODEL_DIR    = File.join("spec", "models")
    # Object Daddy http://github.com/flogic/object_daddy/tree/master
    EXEMPLARS_DIR     = File.join("spec", "exemplars")

    def model_dir
      @model_dir || "app/models"
    end

    def model_dir=(dir)
      @model_dir = dir
    end

    # Simple quoting for the default column value
    def quote(value)
      case value
        when NilClass                 then "NULL"
        when TrueClass                then "TRUE"
        when FalseClass               then "FALSE"
        when Float, Fixnum, Bignum    then value.to_s
        # BigDecimals need to be output in a non-normalized form and quoted.
        when BigDecimal               then value.to_s('F')
        else
          value.inspect
      end
    end

    # Use the column information in an ActiveRecord class
    # to create a comment block containing a line for
    # each column. The line contains the column name,
    # the type (and length), and any optional attributes
    def get_schema_info(klass, header, options = {})
      info = "# #{header}\n#\n"
      info << "# Table name: #{klass.table_name}\n#\n"

      max_size = klass.column_names.collect{|name| name.size}.max + 1
      klass.columns.each do |col|
        attrs = []
        attrs << "default(#{quote(col.default)})" if col.default
        attrs << "not null" unless col.null
        attrs << "primary key" if col.name == klass.primary_key

        col_type = col.type.to_s
        if col_type == "decimal"
          col_type << "(#{col.precision}, #{col.scale})"
        else
          col_type << "(#{col.limit})" if col.limit
        end

        # Check out if we got a geometric column
        # and print the type and SRID
        if col.respond_to?(:geometry_type)
          attrs << "#{col.geometry_type}, #{col.srid}"
        end

        info << sprintf("#  %-#{max_size}.#{max_size}s:%-15.15s %s", col.name, col_type, attrs.join(", ")).rstrip + "\n"
      end

      if options[:show_indexes]
        info << get_index_info(klass)
      end

      info << "#\n\n"
    end

    def get_index_info(klass)
      index_info = "#\n# Indexes\n#\n"

      indexes = klass.connection.indexes(klass.table_name)
      return "" if indexes.empty?

      max_size = indexes.collect{|index| index.name.size}.max + 1
      indexes.each do |index|
        index_info << sprintf("#  %-#{max_size}.#{max_size}s %s %s", index.name, "(#{index.columns.join(",")})", index.unique ? "UNIQUE" : "").rstrip + "\n"
      end
      return index_info
    end

    # Add a schema block to a file. If the file already contains
    # a schema info block (a comment starting with "== Schema Information"), check if it
    # matches the block that is already there. If so, leave it be. If not, remove the old
    # info block and write a new one.
    # Returns true or false depending on whether the file was modified.
    #
    # === Options (opts)
    #  :position<Symbol>:: where to place the annotated section in fixture or model file,
    #                      "before" or "after". Default is "before".
    #  :position_in_class<Symbol>:: where to place the annotated section in model file
    #  :position_in_fixture<Symbol>:: where to place the annotated section in fixture file
    #
    def annotate_one_file(file_name, info_block, options={})
      if File.exist?(file_name)
        old_content = File.read(file_name)

        # Ignore the Schema version line because it changes with each migration
        header = Regexp.new(/(^# Table name:.*?\n(#.*\n)*\n)/)
        old_header = old_content.match(header).to_s
        new_header = info_block.match(header).to_s

        old_header = ""
        if old_header == new_header
          false
        else
          # Remove old schema info
          old_content.sub!(/^# #{COMPAT_PREFIX}.*?\n(#.*\n)*\n/, '')

          # Write it back
          new_content = ((options[:position] || :before).to_sym == :before) ?  (info_block + old_content) : (old_content + "\n" + info_block)

          File.open(file_name, "wb") { |f| f.puts new_content }
          true
        end
      end
    end

    def remove_annotation_of_file(file_name)
      if File.exist?(file_name)
        content = File.read(file_name)

        content.sub!(/^# #{COMPAT_PREFIX}.*?\n(#.*\n)*\n/, '')

        File.open(file_name, "wb") { |f| f.puts content }
      end
    end

    # Given the name of an ActiveRecord class, create a schema
    # info block (basically a comment containing information
    # on the columns and their types) and put it at the front
    # of the model and fixture source files.
    # Returns true or false depending on whether the source
    # files were modified.

    def annotate(klass, file, header,options={})
      info = get_schema_info(klass, header, options)
      annotated = false
      model_name = klass.name.underscore
      model_file_name = File.join(model_dir, file)
      if annotate_one_file(model_file_name, info, options.merge(
              :position=>(options[:position_in_class] || options[:position])))
        annotated = true
      end

      annotate_tests(info, model_name) unless ENV['exclude_tests']
      annotate_fixtures(info, klass, options) unless ENV['exclude_fixtures']
      annotated
    end

    def annotate_tests(info, model_name)
      [
<<<<<<< HEAD
              File.join(UNIT_TEST_DIR,      "#{model_name}_test.rb"), # test
              File.join(SPEC_MODEL_DIR,     "#{model_name}_spec.rb"), # spec
              File.join(EXEMPLARS_DIR,      "#{model_name}_exemplar.rb"),   # Object Daddy
      ].each { |file| annotate_one_file(file, info) }
    end
=======
        File.join(UNIT_TEST_DIR,      "#{model_name}_test.rb"), # test
        File.join(SPEC_MODEL_DIR,     "#{model_name}_spec.rb"), # spec
        File.join(EXEMPLARS_DIR,      "#{model_name}_exemplar.rb"),   # Object Daddy
      ].each { |file| annotate_one_file(file, info, options.merge(:position=>(options[:position_in_fixture] || options[:position]))) }
>>>>>>> 597c862d

    def annotate_fixtures(info, klass, options)
      FIXTURE_DIRS.each do |dir|
        fixture_file_name = File.join(dir, klass.table_name + ".yml")
        annotate_one_file(fixture_file_name, info, options.merge(:position=>(options[:position_in_fixture] || options[:position]))) if File.exist?(fixture_file_name)
      end
    end

    # Return a list of the model files to annotate. If we have
    # command line arguments, they're assumed to be either
    # the underscore or CamelCase versions of model names.
    # Otherwise we take all the model files in the
    # model_dir directory.
    def get_model_files
      models = ARGV.dup
      models.shift
      models.reject!{|m| m.starts_with?("position=")}
      if models.empty?
        begin
          Dir.chdir(model_dir) do
            models = Dir["**/*.rb"]
          end
        rescue SystemCallError
          puts "No models found in directory '#{model_dir}'."
          puts "Either specify models on the command line, or use the --model-dir option."
          puts "Call 'annotate --help' for more info."
          exit 1;
        end
      end
      models
    end

    # Retrieve the classes belonging to the model names we're asked to process
    # Check for namespaced models in subdirectories as well as models
    # in subdirectories without namespacing.
    def get_model_class(file)
      require File.expand_path("#{model_dir}/#{file}") # this is for non-rails projects, which don't get Rails auto-require magic
      model = file.gsub(/\.rb$/, '').camelize
      parts = model.split('::')
      begin
        parts.inject(Object) {|klass, part| klass.const_get(part) }
      rescue LoadError, NameError
        Object.const_get(parts.last)
      end
    end

    # We're passed a name of things that might be
    # ActiveRecord models. If we can find the class, and
    # if its a subclass of ActiveRecord::Base,
    # then pass it to the associated block
    def do_annotations(options={})
      if options[:require]
        options[:require].each do |path|
          require path
        end
      end
      
      header = PREFIX.dup

      if options[:include_version]
        version = ActiveRecord::Migrator.current_version rescue 0
        if version > 0
          header << "\n# Schema version: #{version}"
        end
      end

      if options[:model_dir]
        self.model_dir = options[:model_dir]
      end

      annotated = []
      get_model_files.each do |file|
        begin
          klass = get_model_class(file)
          if klass < ActiveRecord::Base && !klass.abstract_class?
            if annotate(klass, file, header,options)
              annotated << klass
            end
          end
        rescue Exception => e
          puts "Unable to annotate #{file}: #{e.inspect}"
          puts ""
        end
      end
      if annotated.empty?
        puts "Nothing annotated."
      else
        puts "Annotated (#{annotated.length}): #{annotated.join(', ')}"
      end
    end

    def remove_annotations(options={})
      if options[:model_dir]
        puts "removing"
        self.model_dir = options[:model_dir]
      end
      deannotated = []
      get_model_files.each do |file|
        begin
          klass = get_model_class(file)
          if klass < ActiveRecord::Base && !klass.abstract_class?
            deannotated << klass

            model_file_name = File.join(model_dir, file)
            remove_annotation_of_file(model_file_name)

            FIXTURE_DIRS.each do |dir|
              fixture_file_name = File.join(dir,klass.table_name + ".yml")
              remove_annotation_of_file(fixture_file_name) if File.exist?(fixture_file_name)
            end
          end
        rescue Exception => e
          puts "Unable to annotate #{file}: #{e.message}"
        end
      end
      puts "Removed annotation from: #{deannotated.join(', ')}"
    end
  end
end

# monkey patches

module ::ActiveRecord
  class Base
    def self.method_missing(name, *args)
      # ignore this, so unknown/unloaded macros won't cause parsing to fail
    end
  end
end<|MERGE_RESOLUTION|>--- conflicted
+++ resolved
@@ -138,42 +138,43 @@
     # of the model and fixture source files.
     # Returns true or false depending on whether the source
     # files were modified.
-
     def annotate(klass, file, header,options={})
       info = get_schema_info(klass, header, options)
       annotated = false
       model_name = klass.name.underscore
       model_file_name = File.join(model_dir, file)
-      if annotate_one_file(model_file_name, info, options.merge(
-              :position=>(options[:position_in_class] || options[:position])))
+
+      if annotate_one_file(model_file_name, info, options_with_position(:position_in_class))
         annotated = true
       end
-
-      annotate_tests(info, model_name) unless ENV['exclude_tests']
-      annotate_fixtures(info, klass, options) unless ENV['exclude_fixtures']
+ 
+      unless ENV['exclude_tests']
+        [
+          File.join(UNIT_TEST_DIR,      "#{model_name}_test.rb"), # test
+          File.join(SPEC_MODEL_DIR,     "#{model_name}_spec.rb"), # spec
+        ].each do |file| 
+          annotate_one_file(file, info, options_with_position(:position_in_fixture))
+        end
+      end
+
+      unless ENV['exclude_fixtures']
+        file = File.join(EXEMPLARS_DIR, "#{model_name}_exemplar.rb")   # Object Daddy
+        annotate_one_file(file, info, options_with_position(:position_in_fixture))
+
+        FIXTURE_DIRS.each do |dir|
+          fixture_file_name = File.join(dir,klass.table_name + ".yml")
+          if File.exist?(fixture_file_name)
+            annotate_one_file(fixture_file_name, info, options_with_position(:position_in_fixture))         
+          end
+        end
+      end
+      
       annotated
     end
-
-    def annotate_tests(info, model_name)
-      [
-<<<<<<< HEAD
-              File.join(UNIT_TEST_DIR,      "#{model_name}_test.rb"), # test
-              File.join(SPEC_MODEL_DIR,     "#{model_name}_spec.rb"), # spec
-              File.join(EXEMPLARS_DIR,      "#{model_name}_exemplar.rb"),   # Object Daddy
-      ].each { |file| annotate_one_file(file, info) }
-    end
-=======
-        File.join(UNIT_TEST_DIR,      "#{model_name}_test.rb"), # test
-        File.join(SPEC_MODEL_DIR,     "#{model_name}_spec.rb"), # spec
-        File.join(EXEMPLARS_DIR,      "#{model_name}_exemplar.rb"),   # Object Daddy
-      ].each { |file| annotate_one_file(file, info, options.merge(:position=>(options[:position_in_fixture] || options[:position]))) }
->>>>>>> 597c862d
-
-    def annotate_fixtures(info, klass, options)
-      FIXTURE_DIRS.each do |dir|
-        fixture_file_name = File.join(dir, klass.table_name + ".yml")
-        annotate_one_file(fixture_file_name, info, options.merge(:position=>(options[:position_in_fixture] || options[:position]))) if File.exist?(fixture_file_name)
-      end
+    
+    # position = :position_in_fixture or :position_in_class
+    def options_with_position(position_in)
+      options.merge(:position=>(options[position_in] || options[:position]))
     end
 
     # Return a list of the model files to annotate. If we have
@@ -243,7 +244,7 @@
         begin
           klass = get_model_class(file)
           if klass < ActiveRecord::Base && !klass.abstract_class?
-            if annotate(klass, file, header,options)
+            if annotate(klass, file, header, options)
               annotated << klass
             end
           end
