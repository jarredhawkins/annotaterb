--- conflicted
+++ resolved
@@ -146,18 +146,10 @@
           new_content = old_content.sub(/^# #{COMPAT_PREFIX}.*?\n(#.*\n)*\n*/, info_block)
           # But, if there *was* no old schema info, we simply need to insert it
           if new_content == old_content
-<<<<<<< HEAD
             old_content.sub!(encoding, '')
             new_content = options[:position] == 'after' ?
-              (encoding_header + (old_content =~ /\n$/ ? old_content : old_content + '\n') + info_block) :
+              (encoding_header + (old_content.rstrip + "\n\n" + info_block)) :
               (encoding_header + info_block + old_content)
-=======
-            #p old_content =~ /\n$/m
-            new_content = options[:position] == 'before' ?
-              (info_block + old_content) :
-              (old_content.rstrip + "\n\n" + info_block)
-              #((old_content =~ /\n$/ ? old_content : old_content + "\n") + info_block)
->>>>>>> 217fc9c5
           end
 
           File.open(file_name, "wb") { |f| f.puts new_content }
