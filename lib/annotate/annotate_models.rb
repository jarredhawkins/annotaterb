module AnnotateModels
  class << self
    # Annotate Models plugin use this header
    COMPAT_PREFIX = "== Schema Info"
    PREFIX = "== Schema Information"

    FIXTURE_DIRS = ["test/fixtures","spec/fixtures"]
    # File.join for windows reverse bar compat?
    # I dont use windows, can`t test
    UNIT_TEST_DIR         = File.join("test", "unit"  )
    SPEC_MODEL_DIR        = File.join("spec", "models")
    # Object Daddy http://github.com/flogic/object_daddy/tree/master
    EXEMPLARS_TEST_DIR    = File.join("test", "exemplars")
    EXEMPLARS_SPEC_DIR    = File.join("spec", "exemplars")
    # Machinist http://github.com/notahat/machinist
    BLUEPRINTS_TEST_DIR   = File.join("test", "blueprints")
    BLUEPRINTS_SPEC_DIR   = File.join("spec", "blueprints")
    # Factory Girl http://github.com/thoughtbot/factory_girl
    FACTORY_GIRL_TEST_DIR = File.join("test", "factories")
    FACTORY_GIRL_SPEC_DIR = File.join("spec", "factories")

    # Don't show limit (#) on these column types
    # Example: show "integer" instead of "integer(4)"
    NO_LIMIT_COL_TYPES = ["integer", "boolean"]

    def model_dir
      @model_dir || "app/models"
    end

    def model_dir=(dir)
      @model_dir = dir
    end

    # Simple quoting for the default column value
    def quote(value)
      case value
        when NilClass                 then "NULL"
        when TrueClass                then "TRUE"
        when FalseClass               then "FALSE"
        when Float, Fixnum, Bignum    then value.to_s
        # BigDecimals need to be output in a non-normalized form and quoted.
        when BigDecimal               then value.to_s('F')
        else
          value.inspect
      end
    end

    # Use the column information in an ActiveRecord class
    # to create a comment block containing a line for
    # each column. The line contains the column name,
    # the type (and length), and any optional attributes
    def get_schema_info(klass, header, options = {})
      info = "# #{header}\n#\n"
      info << "# Table name: #{klass.table_name}\n#\n"

      max_size = klass.column_names.collect{|name| name.size}.max + 1
      klass.columns.each do |col|
        attrs = []
        attrs << "default(#{quote(col.default)})" unless col.default.nil?
        attrs << "not null" unless col.null
        attrs << "primary key" if col.name.to_sym == klass.primary_key.to_sym

        col_type = col.type.to_s
        if col_type == "decimal"
          col_type << "(#{col.precision}, #{col.scale})"
        else
          if (col.limit)
            col_type << "(#{col.limit})" unless NO_LIMIT_COL_TYPES.include?(col_type)
          end
        end

        # Check out if we got a geometric column
        # and print the type and SRID
        if col.respond_to?(:geometry_type)
          attrs << "#{col.geometry_type}, #{col.srid}"
        end

        # Check if the column has indices and print "indexed" if true
        # If the indice include another colum, print it too.
        if options[:simple_indexes] # Check out if this column is indexed
          indices = klass.connection.indexes(klass.table_name)
          if indices = indices.select { |ind| ind.columns.include? col.name }
            indices.each do |ind|
              ind = ind.columns.reject! { |i| i == col.name }
              attrs << (ind.length == 0 ? "indexed" : "indexed => [#{ind.join(", ")}]")
            end
          end
        end

        info << sprintf("#  %-#{max_size}.#{max_size}s:%-15.15s %s", col.name, col_type, attrs.join(", ")).rstrip + "\n"
      end

      if options[:show_indexes]
        info << get_index_info(klass)
      end

      info << "#\n\n"
    end

    def get_index_info(klass)
      index_info = "#\n# Indexes\n#\n"

      indexes = klass.connection.indexes(klass.table_name)
      return "" if indexes.empty?

      max_size = indexes.collect{|index| index.name.size}.max + 1
      indexes.each do |index|
        index_info << sprintf("#  %-#{max_size}.#{max_size}s %s %s", index.name, "(#{index.columns.join(",")})", index.unique ? "UNIQUE" : "").rstrip + "\n"
      end
      return index_info
    end

    # Add a schema block to a file. If the file already contains
    # a schema info block (a comment starting with "== Schema Information"), check if it
    # matches the block that is already there. If so, leave it be. If not, remove the old
    # info block and write a new one.
    # Returns true or false depending on whether the file was modified.
    #
    # === Options (opts)
    #  :position<Symbol>:: where to place the annotated section in fixture or model file,
    #                      "before" or "after". Default is "before".
    #  :position_in_class<Symbol>:: where to place the annotated section in model file
    #  :position_in_fixture<Symbol>:: where to place the annotated section in fixture file
    #  :position_in_others<Symbol>:: where to place the annotated section in the rest of
    #                      supported files
    #
    def annotate_one_file(file_name, info_block, options={})
      if File.exist?(file_name)
        old_content = File.read(file_name)

        # Ignore the Schema version line because it changes with each migration
        header = Regexp.new(/(^# Table name:.*?\n(#.*\n)*\n)/)
        old_header = old_content.match(header).to_s
        new_header = info_block.match(header).to_s

        if old_header == new_header
          false
        else
          # Remove old schema info
          old_content.sub!(/^\n?# #{COMPAT_PREFIX}.*?\n(#.*\n)*\n/, '')

          # Write it back
<<<<<<< HEAD
          new_content = options[:position].to_s == 'after' ? (old_content + "\n" + info_block) : (info_block + old_content) 
=======
          new_content = options[:position].to_sym == :before ?
            (info_block + old_content) :
            (old_content + "\n" + info_block)
>>>>>>> 1dff6966

          File.open(file_name, "wb") { |f| f.puts new_content }
          true
        end
      end
    end

    def remove_annotation_of_file(file_name)
      if File.exist?(file_name)
        content = File.read(file_name)

        content.sub!(/^\n?# #{COMPAT_PREFIX}.*?\n(#.*\n)*\n/, '')

        File.open(file_name, "wb") { |f| f.puts content }
      end
    end

    # Given the name of an ActiveRecord class, create a schema
    # info block (basically a comment containing information
    # on the columns and their types) and put it at the front
    # of the model and fixture source files.
    # Returns true or false depending on whether the source
    # files were modified.
    def annotate(klass, file, header,options={})
      info = get_schema_info(klass, header, options)
      annotated = false
      model_name = klass.name.underscore
      model_file_name = File.join(model_dir, file)

      if annotate_one_file(model_file_name, info, options_with_position(options, :position_in_class))
        annotated = true
      end

      unless ENV['exclude_tests']
        [
          File.join(UNIT_TEST_DIR,      "#{model_name}_test.rb"), # test
          File.join(SPEC_MODEL_DIR,     "#{model_name}_spec.rb"), # spec
        ].each do |file|
          # todo: add an option "position_in_test" -- or maybe just ask if anyone ever wants different positions for model vs. test vs. fixture
          annotate_one_file(file, info, options_with_position(options, :position_in_fixture))
        end
      end

      unless ENV['exclude_fixtures']
        [
<<<<<<< HEAD
        File.join(EXEMPLARS_TEST_DIR,     "#{model_name}_exemplar.rb"),  # Object Daddy
        File.join(EXEMPLARS_SPEC_DIR,     "#{model_name}_exemplar.rb"),  # Object Daddy
        File.join(BLUEPRINTS_TEST_DIR,    "#{model_name}_blueprint.rb"), # Machinist Blueprints
        File.join(BLUEPRINTS_SPEC_DIR,    "#{model_name}_blueprint.rb"), # Machinist Blueprints
        File.join(FACTORY_GIRL_TEST_DIR,  "#{model_name}_factory.rb"),   # Factory Girl Factories
        File.join(FACTORY_GIRL_SPEC_DIR,  "#{model_name}_factory.rb"),   # Factory Girl Factories
        ].each do |file| 
=======
        File.join(EXEMPLARS_TEST_DIR, "#{model_name}_exemplar.rb"),  # Object Daddy
        File.join(EXEMPLARS_SPEC_DIR, "#{model_name}_exemplar.rb"),  # Object Daddy
        File.join(BLUEPRINTS_DIR,     "#{model_name}_blueprint.rb"), # Machinist Blueprints
        ].each do |file|
>>>>>>> 1dff6966
          annotate_one_file(file, info, options_with_position(options, :position_in_fixture))
        end
        FIXTURE_DIRS.each do |dir|
          fixture_file_name = File.join(dir,(klass.table_name || "")  + ".yml")
          if File.exist?(fixture_file_name)
            annotate_one_file(fixture_file_name, info, options_with_position(options, :position_in_fixture))
          end
        end
      end

<<<<<<< HEAD
      unless ENV['exclude_factories']
        [
          File.join(FACTORY_GIRL_SPEC_DIR, "#{model_name}_factory.rb"), # spec/factories
          File.join(FACTORY_GIRL_TEST_DIR, "#{model_name}_factory.rb"), # test/factories
        ].each do |file|
          annotate_one_file(file, info, options_with_position(options, :position_in_factory))
        end
      end

=======
>>>>>>> 1dff6966
      annotated
    end

    # position = :position_in_fixture or :position_in_class
    def options_with_position(options, position_in)
      options.merge(:position=>(options[position_in] || options[:position]))
    end

    # Return a list of the model files to annotate. If we have
    # command line arguments, they're assumed to be either
    # the underscore or CamelCase versions of model names.
    # Otherwise we take all the model files in the
    # model_dir directory.
    def get_model_files
      models = ARGV.dup
      models.shift
      models.reject!{|m| m.match(/^(.*)=/)}
      if models.empty?
        begin
          Dir.chdir(model_dir) do
            models = Dir["**/*.rb"]
          end
        rescue SystemCallError
          puts "No models found in directory '#{model_dir}'."
          puts "Either specify models on the command line, or use the --model-dir option."
          puts "Call 'annotate --help' for more info."
          exit 1;
        end
      end
      models
    end

    # Retrieve the classes belonging to the model names we're asked to process
    # Check for namespaced models in subdirectories as well as models
    # in subdirectories without namespacing.
    def get_model_class(file)
      require File.expand_path("#{model_dir}/#{file}") # this is for non-rails projects, which don't get Rails auto-require magic
      model = file.gsub(/\.rb$/, '').camelize
      parts = model.split('::')
      begin
        parts.inject(Object) {|klass, part| klass.const_get(part) }
      rescue LoadError, NameError
        Object.const_get(parts.last)
      end
    end

    # We're passed a name of things that might be
    # ActiveRecord models. If we can find the class, and
    # if its a subclass of ActiveRecord::Base,
    # then pass it to the associated block
    def do_annotations(options={})
      if options[:require]
        options[:require].each do |path|
          require path
        end
      end

      header = PREFIX.dup

      if options[:include_version]
        version = ActiveRecord::Migrator.current_version rescue 0
        if version > 0
          header << "\n# Schema version: #{version}"
        end
      end

      if options[:model_dir]
        self.model_dir = options[:model_dir]
      end

      annotated = []
      get_model_files.each do |file|
        begin
          klass = get_model_class(file)
          if klass < ActiveRecord::Base && !klass.abstract_class?
            if annotate(klass, file, header, options)
              annotated << klass
            end
          end
        rescue Exception => e
<<<<<<< HEAD
          puts "Unable to annotate #{file}: #{e.message} (#{e.backtrace.first})"
=======
          puts "Unable to annotate #{file}: #{e.inspect}"
          puts ""
# todo: check if all backtrace lines are in "gems" -- if so, it's an annotate bug, so print the whole stack trace.
#          puts e.backtrace.join("\n\t")
>>>>>>> 1dff6966
        end
      end
      if annotated.empty?
        puts "Nothing annotated."
      else
        puts "Annotated (#{annotated.length}): #{annotated.join(', ')}"
      end
    end

    def remove_annotations(options={})
      if options[:model_dir]
        puts "removing"
        self.model_dir = options[:model_dir]
      end
      deannotated = []
      get_model_files.each do |file|
        begin
          klass = get_model_class(file)
          if klass < ActiveRecord::Base && !klass.abstract_class?
            deannotated << klass

            model_file_name = File.join(model_dir, file)
            remove_annotation_of_file(model_file_name)

            FIXTURE_DIRS.each do |dir|
              fixture_file_name = File.join(dir,(klass.table_name || "")  + ".yml")
              remove_annotation_of_file(fixture_file_name) if File.exist?(fixture_file_name)
            end

            [ File.join(UNIT_TEST_DIR, "#{klass.name.underscore}_test.rb"),
              File.join(SPEC_MODEL_DIR,"#{klass.name.underscore}_spec.rb")].each do |file|
              remove_annotation_of_file(file) if File.exist?(file)
            end

<<<<<<< HEAD
            [ File.join(FACTORY_GIRL_SPEC_DIR, "#{klass.name.underscore}_factory.rb"),
              File.join(FACTORY_GIRL_TEST_DIR, "#{klass.name.underscore}_factory.rb")].each do |file|
              remove_annotation_of_file(file) if File.exist?(file)
            end

=======
>>>>>>> 1dff6966
          end
        rescue Exception => e
          puts "Unable to annotate #{file}: #{e.message}"
        end
      end
      puts "Removed annotation from: #{deannotated.join(', ')}"
    end
  end
end

# monkey patches

module ::ActiveRecord
  class Base
    def self.method_missing(name, *args)
      # ignore this, so unknown/unloaded macros won't cause parsing to fail
    end
  end
end<|MERGE_RESOLUTION|>--- conflicted
+++ resolved
@@ -140,13 +140,7 @@
           old_content.sub!(/^\n?# #{COMPAT_PREFIX}.*?\n(#.*\n)*\n/, '')
 
           # Write it back
-<<<<<<< HEAD
           new_content = options[:position].to_s == 'after' ? (old_content + "\n" + info_block) : (info_block + old_content) 
-=======
-          new_content = options[:position].to_sym == :before ?
-            (info_block + old_content) :
-            (old_content + "\n" + info_block)
->>>>>>> 1dff6966
 
           File.open(file_name, "wb") { |f| f.puts new_content }
           true
@@ -192,7 +186,6 @@
 
       unless ENV['exclude_fixtures']
         [
-<<<<<<< HEAD
         File.join(EXEMPLARS_TEST_DIR,     "#{model_name}_exemplar.rb"),  # Object Daddy
         File.join(EXEMPLARS_SPEC_DIR,     "#{model_name}_exemplar.rb"),  # Object Daddy
         File.join(BLUEPRINTS_TEST_DIR,    "#{model_name}_blueprint.rb"), # Machinist Blueprints
@@ -200,12 +193,6 @@
         File.join(FACTORY_GIRL_TEST_DIR,  "#{model_name}_factory.rb"),   # Factory Girl Factories
         File.join(FACTORY_GIRL_SPEC_DIR,  "#{model_name}_factory.rb"),   # Factory Girl Factories
         ].each do |file| 
-=======
-        File.join(EXEMPLARS_TEST_DIR, "#{model_name}_exemplar.rb"),  # Object Daddy
-        File.join(EXEMPLARS_SPEC_DIR, "#{model_name}_exemplar.rb"),  # Object Daddy
-        File.join(BLUEPRINTS_DIR,     "#{model_name}_blueprint.rb"), # Machinist Blueprints
-        ].each do |file|
->>>>>>> 1dff6966
           annotate_one_file(file, info, options_with_position(options, :position_in_fixture))
         end
         FIXTURE_DIRS.each do |dir|
@@ -216,7 +203,6 @@
         end
       end
 
-<<<<<<< HEAD
       unless ENV['exclude_factories']
         [
           File.join(FACTORY_GIRL_SPEC_DIR, "#{model_name}_factory.rb"), # spec/factories
@@ -226,8 +212,6 @@
         end
       end
 
-=======
->>>>>>> 1dff6966
       annotated
     end
 
@@ -308,14 +292,7 @@
             end
           end
         rescue Exception => e
-<<<<<<< HEAD
           puts "Unable to annotate #{file}: #{e.message} (#{e.backtrace.first})"
-=======
-          puts "Unable to annotate #{file}: #{e.inspect}"
-          puts ""
-# todo: check if all backtrace lines are in "gems" -- if so, it's an annotate bug, so print the whole stack trace.
-#          puts e.backtrace.join("\n\t")
->>>>>>> 1dff6966
         end
       end
       if annotated.empty?
@@ -350,14 +327,11 @@
               remove_annotation_of_file(file) if File.exist?(file)
             end
 
-<<<<<<< HEAD
             [ File.join(FACTORY_GIRL_SPEC_DIR, "#{klass.name.underscore}_factory.rb"),
               File.join(FACTORY_GIRL_TEST_DIR, "#{klass.name.underscore}_factory.rb")].each do |file|
               remove_annotation_of_file(file) if File.exist?(file)
             end
 
-=======
->>>>>>> 1dff6966
           end
         rescue Exception => e
           puts "Unable to annotate #{file}: #{e.message}"
