--- conflicted
+++ resolved
@@ -1,6 +1,5 @@
 desc "Add schema information (as comments) to model and fixture files"
 task :annotate_models => :environment do
-<<<<<<< HEAD
   require File.expand_path(File.join(File.dirname(__FILE__), '..', 'annotate', 'annotate_models'))
   require File.expand_path(File.join(File.dirname(__FILE__), '..', 'annotate', 'active_record_patch'))
 
@@ -19,16 +18,7 @@
   options[:exclude_fixtures] = ENV['exclude_fixtures'] =~ true_re
   options[:ignore_model_sub_dir] = ENV['ignore_model_sub_dir'] =~ true_re
   options[:format_rdoc] = ENV['format_rdoc'] =~ true_re
-=======
-  require 'annotate/annotate_models'
-  options={}
-  options[:position_in_class] = ENV['position_in_class'] || ENV['position'] || :before
-  options[:position_in_fixture] = ENV['position_in_fixture'] || ENV['position']  || :before
-  options[:show_indexes] = ENV['show_indexes']
-  options[:model_dir] = ENV['model_dir']
-  options[:include_version] = ENV['include_version']
-  options[:no_sort] = ENV['no_sort']
->>>>>>> 8d3c00c7
+  options[:no_sort] = ENV['no_sort'] =~ true_re
   AnnotateModels.do_annotations(options)
 end
 
