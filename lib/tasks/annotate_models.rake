desc "Add schema information (as comments) to model and fixture files"
task :annotate_models => :environment do
  require 'annotate/annotate_models'
  options={}
  options[:position_in_class] = ENV['position_in_class'] || ENV['position'] || :before
  options[:position_in_fixture] = ENV['position_in_fixture'] || ENV['position']  || :before
<<<<<<< HEAD
  options[:show_indexes] = ENV['show_indexes'] 
  options[:model_dir] = ENV['model_dir']
=======
  options[:include_version] = ENV['include_version']
>>>>>>> 2813dbd9
  AnnotateModels.do_annotations(options)
end

desc "Remove schema information from model and fixture files"
task :remove_annotation => :environment do
  require 'annotate/annotate_models'
  options={}
  options[:model_dir] = ENV['model_dir']
  AnnotateModels.remove_annotations(options)
end<|MERGE_RESOLUTION|>--- conflicted
+++ resolved
@@ -4,12 +4,9 @@
   options={}
   options[:position_in_class] = ENV['position_in_class'] || ENV['position'] || :before
   options[:position_in_fixture] = ENV['position_in_fixture'] || ENV['position']  || :before
-<<<<<<< HEAD
   options[:show_indexes] = ENV['show_indexes'] 
   options[:model_dir] = ENV['model_dir']
-=======
   options[:include_version] = ENV['include_version']
->>>>>>> 2813dbd9
   AnnotateModels.do_annotations(options)
 end
 
