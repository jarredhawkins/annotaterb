desc "Add schema information (as comments) to model and fixture files"
task :annotate_models => :environment do
  require 'annotate/annotate_models'
  options={}
  options[:position_in_class] = ENV['position_in_class'] || ENV['position'] || :before
  options[:position_in_fixture] = ENV['position_in_fixture'] || ENV['position']  || :before
  options[:show_indexes] = ENV['show_indexes']
  options[:simple_indexes] = ENV['simple_indexes']
  options[:model_dir] = ENV['model_dir']
  options[:include_version] = ENV['include_version']
<<<<<<< HEAD
  options[:require] = ENV['require'] ? ENV['require'].split(',') : nil
=======
  options[:require] = ENV['require'].split(',') rescue []
>>>>>>> ffceca9b
  AnnotateModels.do_annotations(options)
end

desc "Remove schema information from model and fixture files"
task :remove_annotation => :environment do
  require 'annotate/annotate_models'
  options={}
  options[:model_dir] = ENV['model_dir']
  AnnotateModels.remove_annotations(options)
end<|MERGE_RESOLUTION|>--- conflicted
+++ resolved
@@ -8,11 +8,7 @@
   options[:simple_indexes] = ENV['simple_indexes']
   options[:model_dir] = ENV['model_dir']
   options[:include_version] = ENV['include_version']
-<<<<<<< HEAD
-  options[:require] = ENV['require'] ? ENV['require'].split(',') : nil
-=======
-  options[:require] = ENV['require'].split(',') rescue []
->>>>>>> ffceca9b
+  options[:require] = ENV['require'] ? ENV['require'].split(',') : []
   AnnotateModels.do_annotations(options)
 end
 
