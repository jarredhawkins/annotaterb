--- conflicted
+++ resolved
@@ -2,17 +2,6 @@
 task :annotate_models => :environment do
   require File.join(File.dirname(__FILE__), '..', 'annotate/annotate_models')
   options={}
-<<<<<<< HEAD
-  options[:position_in_class] = ENV['position_in_class'] || ENV['position'] || :before
-  options[:position_in_fixture] = ENV['position_in_fixture'] || ENV['position']  || :before
-  options[:show_indexes] = ENV['show_indexes']
-  options[:simple_indexes] = ENV['simple_indexes']
-  options[:model_dir] = ENV['model_dir']
-  options[:include_version] = ENV['include_version']
-  options[:require] = ENV['require'] ? ENV['require'].split(',') : []
-  options[:exclude_tests] = ENV['exclude_tests']
-  options[:exclude_fixtures] = ENV['exclude_fixtures']
-=======
   options[:position_in_class]   = ENV['position_in_class']   || ENV['position'] || :before
   options[:position_in_factory] = ENV['position_in_factory'] || ENV['position'] || :before
   options[:position_in_fixture] = ENV['position_in_fixture'] || ENV['position'] || :before
@@ -21,7 +10,8 @@
   options[:model_dir]           = ENV['model_dir']
   options[:include_version]     = ENV['include_version']
   options[:require]             = ENV['require'] ? ENV['require'].split(', ') : []
->>>>>>> 7d4f2152
+  options[:exclude_tests]       = ENV['exclude_tests']
+  options[:exclude_fixtures]    = ENV['exclude_fixtures']
   AnnotateModels.do_annotations(options)
 end
 
