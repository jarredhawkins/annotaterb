desc "Add schema information (as comments) to model and fixture files"
task :annotate_models => :environment do
  require 'annotate/annotate_models'
  options={}
  options[:position_in_class] = ENV['position_in_class'] || ENV['position'] || :before
  options[:position_in_fixture] = ENV['position_in_fixture'] || ENV['position']  || :before
<<<<<<< HEAD
  options[:model_dir] = ENV['model_dir']
=======
  options[:show_indexes] = ENV['show_indexes'] 
>>>>>>> baa00178
  AnnotateModels.do_annotations(options)
end

desc "Remove schema information from model and fixture files"
task :remove_annotation => :environment do
  require 'annotate/annotate_models'
  options={}
  options[:model_dir] = ENV['model_dir']
  AnnotateModels.remove_annotations(options)
end<|MERGE_RESOLUTION|>--- conflicted
+++ resolved
@@ -4,11 +4,8 @@
   options={}
   options[:position_in_class] = ENV['position_in_class'] || ENV['position'] || :before
   options[:position_in_fixture] = ENV['position_in_fixture'] || ENV['position']  || :before
-<<<<<<< HEAD
+  options[:show_indexes] = ENV['show_indexes'] 
   options[:model_dir] = ENV['model_dir']
-=======
-  options[:show_indexes] = ENV['show_indexes'] 
->>>>>>> baa00178
   AnnotateModels.do_annotations(options)
 end
 
