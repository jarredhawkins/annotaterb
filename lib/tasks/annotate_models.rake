--- conflicted
+++ resolved
@@ -2,14 +2,8 @@
 
 desc "Add schema information (as comments) to model and fixture files"
 task :annotate_models => :environment do
-<<<<<<< HEAD
   require "#{annotate_lib}/annotate/annotate_models"
-=======
-  require File.expand_path(File.join(File.dirname(__FILE__), '..', 'annotate', 'annotate_models'))
-
   true_re = /(true|t|yes|y|1)$/i
-
->>>>>>> ff1131da
   options={}
   options[:position_in_class] = ENV['position_in_class'] || ENV['position'] || 'before'
   options[:position_in_fixture] = ENV['position_in_fixture'] || ENV['position']  || 'before'
