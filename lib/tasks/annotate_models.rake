--- conflicted
+++ resolved
@@ -1,12 +1,5 @@
-<<<<<<< HEAD
 annotate_lib = File.expand_path(File.dirname(File.dirname(__FILE__)))
 
-desc "Add schema information (as comments) to model and fixture files"
-task :annotate_models => :environment do
-  require "#{annotate_lib}/annotate/annotate_models"
-  true_re = /(true|t|yes|y|1)$/i
-  options={}
-=======
 if(!ENV['is_cli'])
   task :set_annotation_options
   task :annotate_models => :set_annotation_options
@@ -14,13 +7,12 @@
 
 desc "Add schema information (as comments) to model and fixture files"
 task :annotate_models => :environment do
-  require File.expand_path(File.join(File.dirname(__FILE__), '..', 'annotate', 'annotate_models'))
-  require File.expand_path(File.join(File.dirname(__FILE__), '..', 'annotate', 'active_record_patch'))
+  require "#{annotate_lib}/annotate/annotate_models"
+  require "#{annotate_lib}/annotate/active_record_patch"
 
   true_re = /(true|t|yes|y|1)$/i
 
   options={ :is_rake => true }
->>>>>>> b7735703
   options[:position_in_class] = ENV['position_in_class'] || ENV['position'] || 'before'
   options[:position_in_fixture] = ENV['position_in_fixture'] || ENV['position']  || 'before'
   options[:position_in_factory] = ENV['position_in_factory'] || ENV['position'] || 'before'
@@ -41,14 +33,9 @@
 
 desc "Remove schema information from model and fixture files"
 task :remove_annotation => :environment do
-<<<<<<< HEAD
   require "#{annotate_lib}/annotate/annotate_models"
-  options={}
-=======
-  require File.expand_path(File.join(File.dirname(__FILE__), '..', 'annotate', 'annotate_models'))
-  require File.expand_path(File.join(File.dirname(__FILE__), '..', 'annotate', 'active_record_patch'))
+  require "#{annotate_lib}/annotate/active_record_patch"
   options={ :is_rake => true }
->>>>>>> b7735703
   options[:model_dir] = ENV['model_dir']
   AnnotateModels.remove_annotations(options)
 end