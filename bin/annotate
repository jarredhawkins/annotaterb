#!/usr/bin/env ruby

require 'optparse'
require 'annotate'

task = :annotate_models

OptionParser.new do |opts|
  opts.banner = "Usage: annotate [options]"
<<<<<<< HEAD
  opts.on('-d', '--delete', 
  "Remove annotations from all model files") do
    task = :remove_annotation
  end
  opts.on('-p', '--position [before|after]', ['before', 'after'], 
  "Place the annotations at the top (before) or the bottom (after) of the model file") do |p| 
    ENV['position'] = p
  end
  opts.on('-r', '--routes', 
  "Annotate routes.rb with the output of 'rake routes'") do
    task = :annotate_routes
  end
  opts.on('-v', '--version', 
  "Show the current version of this gem") do 
    puts "Annotate v#{Annotate::VERSION}"; exit 
  end
  opts.on('-m', '--show-migration', 
  "Include the migration version number in the annotation") do
    ENV['include_version'] = "yes"
  end
  opts.on('-i', '--show-indexes', 
  "List the table's database indexes in the annotation") do   
    ENV['show_indexes'] = "yes"
  end
  opts.on('--model-dir dir', 
  "Annotate model files stored in dir rather than app/models") do |dir|
    ENV['model_dir'] = dir
  end
  opts.on('-R', '--require path',
  "Additional files to require before loading models") do |path|
    if ENV['require']
      ENV['require'] = ENV['require'] + ",#{path}"
    else
      ENV['require'] = path
    end
  end
=======
  opts.on('-d', '--delete', "Remove annotations from all model files") { task = :remove_annotation }
  opts.on('-p', '--position [before|after]', ['before', 'after'], "Place the annotations at the top (before) or the bottom (after) of the model file") { |p| ENV['position'] = p }
  opts.on('-r', '--routes', "Annotate routes.rb with the output of 'rake routes'") { task = :annotate_routes }
  opts.on('-v', '--version', "Show the current version of this gem") { puts "Annotate v#{Annotate::VERSION}"; exit }
  opts.on('-m', '--show-migration', "Include the migration version number in the annotation") { ENV['include_version'] = "yes" }
  opts.on('-i', '--show-indexes', "List the table's database indexes in the annotation") { ENV['show_indexes'] = "yes" }
  opts.on('-e', '--exclude [tests,fixtures]', Array, "Do not annotate fixtures, test files, or both") do |exclusions|
    exclusions.each { |exclusion| ENV["exclude_#{exclusion}"] = "yes" }
  end
  opts.on('--model-dir dir', "Annotate model files stored in dir rather than app/models") {|dir| ENV['model_dir'] = dir }
>>>>>>> d430889d
end.parse!

if Annotate.load_tasks
  Rake::Task[task].invoke
else
  STDERR.puts "Can't find Rakefile. Are we in a Rails folder?"
end<|MERGE_RESOLUTION|>--- conflicted
+++ resolved
@@ -7,35 +7,42 @@
 
 OptionParser.new do |opts|
   opts.banner = "Usage: annotate [options]"
-<<<<<<< HEAD
+
   opts.on('-d', '--delete', 
   "Remove annotations from all model files") do
     task = :remove_annotation
   end
+
   opts.on('-p', '--position [before|after]', ['before', 'after'], 
   "Place the annotations at the top (before) or the bottom (after) of the model file") do |p| 
     ENV['position'] = p
   end
+
   opts.on('-r', '--routes', 
   "Annotate routes.rb with the output of 'rake routes'") do
     task = :annotate_routes
   end
+
   opts.on('-v', '--version', 
   "Show the current version of this gem") do 
-    puts "Annotate v#{Annotate::VERSION}"; exit 
+    puts "annotate v#{Annotate::VERSION}"; exit
   end
+
   opts.on('-m', '--show-migration', 
   "Include the migration version number in the annotation") do
     ENV['include_version'] = "yes"
   end
+
   opts.on('-i', '--show-indexes', 
   "List the table's database indexes in the annotation") do   
     ENV['show_indexes'] = "yes"
   end
+
   opts.on('--model-dir dir', 
   "Annotate model files stored in dir rather than app/models") do |dir|
     ENV['model_dir'] = dir
   end
+
   opts.on('-R', '--require path',
   "Additional files to require before loading models") do |path|
     if ENV['require']
@@ -44,18 +51,11 @@
       ENV['require'] = path
     end
   end
-=======
-  opts.on('-d', '--delete', "Remove annotations from all model files") { task = :remove_annotation }
-  opts.on('-p', '--position [before|after]', ['before', 'after'], "Place the annotations at the top (before) or the bottom (after) of the model file") { |p| ENV['position'] = p }
-  opts.on('-r', '--routes', "Annotate routes.rb with the output of 'rake routes'") { task = :annotate_routes }
-  opts.on('-v', '--version', "Show the current version of this gem") { puts "Annotate v#{Annotate::VERSION}"; exit }
-  opts.on('-m', '--show-migration', "Include the migration version number in the annotation") { ENV['include_version'] = "yes" }
-  opts.on('-i', '--show-indexes', "List the table's database indexes in the annotation") { ENV['show_indexes'] = "yes" }
+
   opts.on('-e', '--exclude [tests,fixtures]', Array, "Do not annotate fixtures, test files, or both") do |exclusions|
     exclusions.each { |exclusion| ENV["exclude_#{exclusion}"] = "yes" }
   end
-  opts.on('--model-dir dir', "Annotate model files stored in dir rather than app/models") {|dir| ENV['model_dir'] = dir }
->>>>>>> d430889d
+
 end.parse!
 
 if Annotate.load_tasks
