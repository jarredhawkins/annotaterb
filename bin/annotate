--- conflicted
+++ resolved
@@ -7,19 +7,6 @@
 
 OptionParser.new do |opts|
   opts.banner = "Usage: annotate [options]"
-<<<<<<< HEAD
-  opts.on('-d', '--delete') { task = :remove_annotation }
-  opts.on('-p', '--position [before|after]', ['before', 'after']) { |p| ENV['position'] = p }
-  opts.on('-r', '--routes') { task = :annotate_routes }
-  opts.on('-v', '--version') { puts "Annotate v#{Annotate::VERSION}"; exit }
-end.parse!
-
-begin
-  Rake::Task[task].invoke
-  #TODO: rescue only rake error
-rescue NameError => e
-  puts "Can`t find Rake. Are we in a Rails folder?"
-=======
   opts.on('-d', '--delete', "Remove annotations from all model files") { task = :remove_annotation }
   opts.on('-p', '--position [before|after]', ['before', 'after'], "Place the annotations at the top (before) or the bottom (after) of the model file") { |p| ENV['position'] = p }
   opts.on('-r', '--routes', "Annotate routes.rb with the output of 'rake routes'") { task = :annotate_routes }
@@ -33,5 +20,4 @@
   Rake::Task[task].invoke
 else
   STDERR.puts "Can't find Rakefile. Are we in a Rails folder?"
->>>>>>> 8ecd23ee
 end