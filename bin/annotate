--- conflicted
+++ resolved
@@ -6,7 +6,6 @@
 task = :annotate_models
 
 OptionParser.new do |opts|
-<<<<<<< HEAD
   opts.banner = "Usage: annotate [options] [model_file]*"
 
   opts.on('-d', '--delete', 
@@ -26,7 +25,7 @@
 
   opts.on('-v', '--version', 
   "Show the current version of this gem") do 
-    puts "annotate v#{Annotate::VERSION}"; exit
+    puts "annotate v#{Annotate.version}"; exit
   end
 
   opts.on('-m', '--show-migration', 
@@ -39,39 +38,12 @@
     ENV['show_indexes'] = "yes"
   end
 
-  opts.on('--model-dir dir', 
-=======
-  opts.banner = "Usage: annotate [options]"
-  opts.on('-d', '--delete',
-  "Remove annotations from all model files") do
-    task = :remove_annotation
-  end
-  opts.on('-p', '--position [before|after]', ['before', 'after'],
-  "Place the annotations at the top (before) or the bottom (after) of the model file") do |p|
-    ENV['position'] = p
-  end
-  opts.on('-r', '--routes',
-  "Annotate routes.rb with the output of 'rake routes'") do
-    task = :annotate_routes
-  end
-  opts.on('-v', '--version',
-  "Show the current version of this gem") do
-    puts "Annotate v#{Annotate::VERSION}"; exit
-  end
-  opts.on('-m', '--show-migration',
-  "Include the migration version number in the annotation") do
-    ENV['include_version'] = "yes"
-  end
-  opts.on('-i', '--show-indexes',
-  "List the table's database indexes in the annotation") do
-    ENV['show_indexes'] = "yes"
-  end
   opts.on('-s', '--simple-indexes',
   "Concat the column's related indexes in the annotation") do
     ENV['simple_indexes'] = "yes"
   end
-  opts.on('--model-dir dir',
->>>>>>> ffceca9b
+
+  opts.on('--model-dir dir', 
   "Annotate model files stored in dir rather than app/models") do |dir|
     ENV['model_dir'] = dir
   end
