--- conflicted
+++ resolved
@@ -6,7 +6,6 @@
       sexp_processor (>= 3.0.0)
     RubyInline (3.11.2)
       ZenTest (~> 4.3)
-<<<<<<< HEAD
     ZenTest (4.7.0)
     activesupport (3.2.2)
       i18n (~> 0.6)
@@ -19,24 +18,10 @@
     mg (0.0.8)
       rake
     multi_json (1.1.0)
-=======
-    ZenTest (4.6.2)
-    activesupport (3.0.0)
-    diff-lcs (1.1.3)
-    file-tail (1.0.8)
-      tins (~> 0.3)
-    git (1.2.5)
-    jeweler (1.6.4)
-      bundler (~> 1.0)
-      git (>= 1.2.5)
-      rake
-    json (1.6.5)
->>>>>>> b7735703
     predicated (0.2.6)
     rake (0.9.2.2)
     rdoc (3.12)
       json (~> 1.4)
-<<<<<<< HEAD
     rspec (2.9.0)
       rspec-core (~> 2.9.0)
       rspec-expectations (~> 2.9.0)
@@ -60,31 +45,6 @@
     wrong (0.6.1)
       ParseTree (~> 3.0)
       diff-lcs (~> 1.1.2)
-=======
-    rspec (2.7.0)
-      rspec-core (~> 2.7.0)
-      rspec-expectations (~> 2.7.0)
-      rspec-mocks (~> 2.7.0)
-    rspec-core (2.7.1)
-    rspec-expectations (2.7.0)
-      diff-lcs (~> 1.1.2)
-    rspec-mocks (2.7.0)
-    ruby2ruby (1.3.1)
-      ruby_parser (~> 2.0)
-      sexp_processor (~> 3.0)
-    ruby_parser (2.0.6)
-      sexp_processor (~> 3.0)
-    sexp_processor (3.1.0)
-    sourcify (0.5.0)
-      file-tail (>= 1.0.5)
-      ruby2ruby (>= 1.2.5)
-      ruby_parser (>= 2.0.5)
-      sexp_processor (>= 3.0.5)
-    tins (0.3.9)
-    wrong (0.6.1)
-      ParseTree (~> 3.0)
-      diff-lcs (~> 1.1.2)
->>>>>>> b7735703
       file-tail (~> 1.0)
       predicated (>= 0.2.3)
       ruby2ruby (~> 1.2)
@@ -96,14 +56,9 @@
   ruby
 
 DEPENDENCIES
-<<<<<<< HEAD
-  activesupport (>= 2.1.0)
+  activesupport (>= 3.0.0)
   mg
   rake
-=======
-  activesupport (>= 3.0.0)
-  jeweler
->>>>>>> b7735703
   rdoc
   rspec
   wrong