--- conflicted
+++ resolved
@@ -1,10 +1,5 @@
 --- 
   :major: 2
-<<<<<<< HEAD
   :minor: 5
   :patch: 0
-=======
-  :minor: 4
-  :patch: 1
   :build: 'beta1'
->>>>>>> ff1131da
