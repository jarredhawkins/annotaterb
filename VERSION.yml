---
  :major: 2
  :minor: 5
<<<<<<< HEAD
  :patch: 0
  :build: 'beta1'
=======
  :patch: 0
>>>>>>> b7735703
<|MERGE_RESOLUTION|>--- conflicted
+++ resolved
@@ -1,9 +1,5 @@
 ---
   :major: 2
   :minor: 5
-<<<<<<< HEAD
   :patch: 0
   :build: 'beta1'
-=======
-  :patch: 0
->>>>>>> b7735703
