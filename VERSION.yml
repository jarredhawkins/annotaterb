--- conflicted
+++ resolved
@@ -1,9 +1,4 @@
 --- 
   :major: 2
   :minor: 4
-<<<<<<< HEAD
-  :patch: 1
-  :build: 'beta1'
-=======
-  :patch: 2
->>>>>>> 280a9e56
+  :patch: 2