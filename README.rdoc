--- conflicted
+++ resolved
@@ -7,11 +7,8 @@
   * Tests and Specs
   * Object Daddy exemplars
   * Machinist blueprints
-<<<<<<< HEAD
   * Fabrication fabricators
-=======
   * Thoughtbot's factory_girl factories, i.e. the (spec|test)/factories/<model>_factory.rb files
->>>>>>> 280a9e56
 
 The schema comment looks like this:
 
@@ -55,13 +52,8 @@
 
   git clone git://github.com/ctran/annotate_models.git annotate
   cd annotate
-<<<<<<< HEAD
   rake build
   sudo gem install pkg/annotate-*.gem
-=======
-  gem build annotate.gemspec
-  sudo gem install annotate-<version>.gem
->>>>>>> 280a9e56
 
 == USAGE
 
@@ -92,9 +84,6 @@
 This will produce a .rake file that will ensure annotation happens after
 migration (but only in development mode), and provide configuration options
 you can use to tailor the output.
-
-Warning: ImageMagick installs a tool called `annotate` too (if you're using MacPorts it's in `/opt/local/bin/annotate`. So if you see Usage: annotate imagein.jpg imageout.jpg then put `/usr/bin` ahead on the path and you'll get ours instead. 
-
 
 == OPTIONS
 
@@ -140,11 +129,7 @@
 Overhauled by: Alex Chaffee
 Gemmed by: Cuong Tran
 Maintained by: Alex Chaffee and Cuong Tran
-<<<<<<< HEAD
 Integration by: Jon Frisby
-=======
-Homepage: http://github.com/ctran/annotate_models
->>>>>>> 280a9e56
 
 Modifications by:
 
@@ -161,12 +146,8 @@
  - Bob Potter - http://github.com/bpot
  - Gavin Montague - http://github.com/govan/
  - Alexander Semyonov - http://github.com/rotuka/
-<<<<<<< HEAD
+ - Nathan Brazil - http://github.com/bitaxis/
  - Ian Duggan http://github.com/ijcd/
  - Jon Frisby http://github.com/mrjoy/
 
-=======
- - Nathan Brazil - http://github.com/bitaxis/
- 
->>>>>>> 280a9e56
 and many others that I may have missed to add.