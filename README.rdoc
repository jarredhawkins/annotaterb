--- conflicted
+++ resolved
@@ -94,9 +94,6 @@
 
   # -*- SkipSchemaAnnotations
 
-Warning: ImageMagick installs a tool called `annotate` too (if you're using MacPorts it's in `/opt/local/bin/annotate`. So if you see Usage: annotate imagein.jpg imageout.jpg then put `/usr/bin` ahead on the path and you'll get ours instead. 
-
-
 == OPTIONS
 
     Usage: annotate_models [options] [model_file]*
@@ -149,11 +146,7 @@
 Overhauled by: Alex Chaffee <http://alexch.github.com>
 Gemmed by: Cuong Tran <http://github.com/ctran>
 Maintained by: Alex Chaffee and Cuong Tran
-<<<<<<< HEAD
 Integrated by: Jon Frisby
-=======
-Homepage: http://github.com/ctran/annotate_models
->>>>>>> 2f6dbdc0
 
 Modifications by:
 
