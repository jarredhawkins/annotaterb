--- conflicted
+++ resolved
@@ -1,9 +1,3 @@
-<<<<<<< HEAD
-== 2.4.0 2009-12-13
-
-* Incorporated lots of patches from the Github community, including support for Blueprints fixtures
-* Several bug fixes
-=======
 == 2.4.2 2009-11-21
 
 * Annotates (spec|test)/factories/<model>_factory.rb files
@@ -12,7 +6,11 @@
 
 * Annotates thoughtbot's factory_girl factories (test/factories/<model>_factory.rb)
 * Move default annotation position back to top
->>>>>>> 77a47502
+
+== 2.4.0 2009-12-13
+
+* Incorporated lots of patches from the Github community, including support for Blueprints fixtures
+* Several bug fixes
 
 == 2.1 2009-10-18
 
