--- conflicted
+++ resolved
@@ -1,4 +1,3 @@
-<<<<<<< HEAD
 == HEAD
 
 * Add sorting for columns and indexes. (Helpful for out-of-order migration
@@ -24,7 +23,7 @@
 * Accept String or Symbol for :position (et al) options.
 * Rename "annotate" bin to "annotate_models" to avoid conflicting with
   ImageMagick.
-=======
+
 == 2.4.2 2009-11-21
 
 * Annotates (spec|test)/factories/<model>_factory.rb files
@@ -38,7 +37,6 @@
 
 * Incorporated lots of patches from the Github community, including support for Blueprints fixtures
 * Several bug fixes
->>>>>>> 280a9e56
 
 == 2.1 2009-10-18
 
